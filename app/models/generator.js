--- conflicted
+++ resolved
@@ -49,17 +49,9 @@
   update: function(){
     var self = this;
     ajax({
-<<<<<<< HEAD
-        url:'/manifests/' + this.get('manifestId'),
-        type: 'PUT',
-        data: JSON.stringify(this.get('manifest')),
-        dataType: 'json',
-        contentType: 'application/json; charset=utf-8'
-=======
         url: config.APP.API_URL + '/manifests/' + this.manifestId,
         type: 'PUT',
         data: JSON.stringify(this.manifest),
->>>>>>> f5960c31
     }).then(function(result) {
         self.set('manifest',result.content);
         console.log(result);
