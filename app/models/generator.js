--- conflicted
+++ resolved
@@ -13,8 +13,7 @@
     icons:[],
     start_url: '',
     display: '',
-    orientation: '',
-    wat_sharing: true
+    orientation: ''
   }),
   suggestions: Ember.Object.create(),
   warnings: Ember.Object.create(),
@@ -58,7 +57,6 @@
   },
   create: function(){
     var self = this;
-    console.log('model before sending create: ', this.get('manifest'));
     ajax({
       url:config.APP.API_URL+'/manifests/',
       type: 'POST',
@@ -73,17 +71,14 @@
         self.set('suggestions', result.suggestions);
       }
 
-<<<<<<< HEAD
-      if(result.warnings){
-        self.set('warnings', result.warnings);
-      }
-=======
->>>>>>> fbe023a1
+        if(result.warnings){
+          self.set('warnings', result.warnings);
+        }
+
     });
   },
   update: function(){
     var self = this;
-    console.log('model before sending update data: ', this.get('manifest'));
     ajax({
       url: config.APP.API_URL + '/manifests/' + this.get('manifestId'),
       type: 'PUT',
@@ -91,8 +86,7 @@
       dataType: 'json',
       contentType: 'application/json; charset=utf-8'
     }).then(function(result) {
-      console.log('model before saving update data: ', self.get('manifest'));
-      self.set('manifest',result.content);
+        self.set('manifest',result.content);
 
       if(result.suggestions){
         self.set('suggestions', result.suggestions);
