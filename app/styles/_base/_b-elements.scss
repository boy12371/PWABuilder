--- conflicted
+++ resolved
@@ -160,7 +160,6 @@
 	padding: .5rem 1rem;
 }
 
-<<<<<<< HEAD
 hr {
 	display: block;
 	clear: both;
@@ -170,8 +169,8 @@
 	border-style: none none solid;
 	border-width: 0 0 1px;
 	border-color: #e5e5e5;
-=======
+}
+
 .hidden {
   display: none;
->>>>>>> 6180affa
 }