$form-accent:#999999;

.generator {
  //margin-top: 2rem;
  height:100%;
  overflow-y:hidden;
}

.generator-section > header {
<<<<<<< HEAD
	display: block;
	width: 100%;
	padding:0;
	background-color:$secondary-accent;
=======
  padding:0 1rem .05rem 1rem;
  background-color:$dark-accent;
>>>>>>> 6180affa
}

.generator-section {
  overflow-y:scroll;
  height:100%;
}

.generator-section-title {
<<<<<<< HEAD
	padding:0 1rem .05rem 1rem;
 	margin: 0;
  	color:#fff;
	font-family:$serif-stack;
	font-size:1.5rem;
	line-height:3rem;
}

.generator-section > header .fixed {
	position: fixed;
	display: block;
	width: 100%;
	background-color:$secondary-accent;
}

.generator p.intro {
	background-color: #fff;
	padding: 1rem;
	margin: 0;
}
.generator-section .manifest-body {
	margin-top: 3rem;
=======
  margin: 0;
  color:$secondary-accent;
  font-family:$serif-stack;
  font-size:1.313rem;
  line-height:2.5rem;
>>>>>>> 6180affa
}

.generator-issues-notification {
  margin: 0;
  padding: 0;
  font-size: 1rem;
  color: $tertiary-accent;
}

.generator-issues-notification a,
.generator-issues-notification a:visited,
.generator-issues-notification a:hover {
  text-decoration: underline;
  cursor: pointer;
  font-family: "Bree Serif", serif;
  font-weight: bold;
}

.generator .generator-section:first-child {
<<<<<<< HEAD
	padding-right:0;
=======
  padding-right:.5rem;
>>>>>>> 6180affa
}

.generator .generator-section:last-child {
  padding-left:.5rem;
}

.generator .form-holder {
<<<<<<< HEAD
	padding:0 0;
}

.generator .step {
	margin: 1rem;
	font-family:$sans-stack-light;
	font-size:.875rem;
=======
  padding:0 1rem;
}

.generator .step {
  margin: 1rem 0 0 1rem;
  font-family:$sans-stack-light;
  font-size:.875rem;
>>>>>>> 6180affa
}

.generator code {
  font-size:.875rem;
  line-height: .875rem;
}

.generator .step-wrapper {
  padding-left: 3.25rem;
}

.generator .step--disabled, .generator .step--disabled .title {
  opacity: 0.6;
  cursor: not-allowed;
}

.generator .step header {
  cursor:pointer;
}

.generator .step.active {
  opacity: 1;
}

.generator .step .title {
  margin-bottom:0;
  font-size:1.25rem;
  line-height:2.2rem;
}

.generator .instructions {
  margin-top:0;
}

.generator hr {
  border:none;
  background:#f2f2f2;
  height:1px;
}

.generator .form-item {
  clear:both;
  padding-bottom:2.8rem;
  position:relative;
}

.generator input {
  display:block;
  border:1px solid $form-accent;
  width:65%;
  float:right;
  height:2.125rem;
  padding:.1rem;
}

.generator .upload-file {
  float:left;
  width:47% !important;
}

.generator textarea {
  width:65%;
  float:right;
  border:1px solid $form-accent;
  padding:.1rem;
  margin-bottom:.4rem;
}

.generator select {
  width:65%;
  float:right;
}

.generator label {
  display:block;
  width:30%;
  float:left;
  text-align: right;
  line-height:2.215rem;
}

.generator .button-holder {
  clear:both;
  text-align: right;
}

/* Generator step list custom numbering */

.generator-step-list {
  margin-left: 0;
  padding-left: 0;
  list-style-type: none;
}

.generator-step-list .step {
  position: relative;
  counter-increment: step-counter;
}

.generator-step-list .step::before {
  width: 2.25rem;
  height: 2.25rem;
  position: absolute;
  left: 0;
  content: counter(step-counter);
  border-radius: 50%;
  text-align: center;
  background:$tertiary-accent;
  color:white;
  font-family:$serif-stack;
  font-size:1.563rem;
}

.generator-step-list .step--disabled {
  cursor: not-allowed;
}

.generator .step1 .url label {
  width:8%;
  text-align:left;
}

.generator .step1 .url input {
  width:90%;
}

.generator .step1 .manifest label {
  width:28%;
  text-align: left;
}

.generator .step4 label {
  width:42%;
}

.generator .step4 input {
  width:34%;
  float:left;
  margin-left:.5rem;
}

.generator .step4 .fa {
  float:left;
  line-height:2.125rem;
  margin-left:.4rem;
}

.generator .fa {
  font-size:1.3rem;
}

.generator .fa-windows {
  font-size:1.2em;
}

.generator .fa-mobile-phone{
  font-size:1.5em;
}

.generator .package-download {
  font-size:2rem;
  color:black;
  position:absolute;
  right:0;
  top:-.2rem;
}

.generator .package-download:hover {
  color:$primary-accent;
}

.generator .usage-link {
  font-size:.8rem;
  padding:.5rem 0;
  display:block;
}

.generator .step:last-child .next-step {
  display:none;
}

//Manifest section
.generator .manifest-holder {
  background-color:$dark-accent;
}

.generator .generator-section pre {
<<<<<<< HEAD
	box-shadow: none;
	line-height: 1.125rem;
	//min-height:20rem;
}

.issues {
	padding: .75rem 1.5rem 1.5rem 1.5rem;
	margin: 2rem 0;
	background-color: $dark-accent;
	color: #fff;
	-moz-border-radius: 2px;
	border-radius: 2px;
}
	.issues-title {
		font-size: 1.25rem;
		margin: .75rem 0 .25rem 0;
		color: $tertiary-accent;
	}
		.issues-title span {
			display: inline-block;
			font-size: 75%;
			color: #888;
		}
	.issues .issues-subheading {
		font-size: 1rem;
		margin: 0 0 .5rem 0;
		color: #fff;
	}
		.issues .issues-subheading span {
			display: inline-block;
			font-size: 75%;
			color: #888;
		}
	.issues ul {
		margin: 0 0 .5rem .75rem;
		padding: 0;
	}
	.issues li {
		font-size: .75rem;
		margin: 0 0 .25rem 0;
	}
=======
  box-shadow: none;
  min-height:20rem;
}

.issues {
  padding: .75rem 2rem 1.5rem 2rem;
  margin: 2rem 0;
  background-color: $dark-accent;
  color: #fff;
  -moz-border-radius: 2px;
  border-radius: 2px;
}
  .issues-title {
    font-size: 1.25rem;
    margin: .75rem 0 .25rem 0;
    color: $tertiary-accent;
  }
    .issues-title span {
      display: inline-block;
      font-size: 75%;
      color: #888;
    }
  .issues .issues-subheading {
    font-size: 1rem;
    margin: 0 0 .5rem 0;
    color: #fff;
  }
    .issues .issues-subheading span {
      display: inline-block;
      font-size: 75%;
      color: #888;
    }
  .issues ul {
    margin: 0 0 .5rem .75rem;
    padding: 0;
  }
  .issues li {
    font-size: .75rem;
    margin: 0 0 .25rem 0;
  }
>>>>>>> 6180affa

.issues-title-warnings {
  color: $quaternary-accent;
}

.issues-title-suggestions {
  color: $secondary-accent;
}

.issues-title-errors {
  color: $primary-accent;
}

.download-archive .btn {
  cursor: not-allowed;
  background-color: $secondary-accent - 90;
}

.download-archive .btn:hover {
  color: #fff;
}

.download-archive .btn.isEnabled {
  cursor: pointer;
  background-color: $secondary-accent;
}

.download-archive {
  margin-top: 2rem;
}<|MERGE_RESOLUTION|>--- conflicted
+++ resolved
@@ -7,15 +7,10 @@
 }
 
 .generator-section > header {
-<<<<<<< HEAD
 	display: block;
 	width: 100%;
 	padding:0;
 	background-color:$secondary-accent;
-=======
-  padding:0 1rem .05rem 1rem;
-  background-color:$dark-accent;
->>>>>>> 6180affa
 }
 
 .generator-section {
@@ -24,7 +19,6 @@
 }
 
 .generator-section-title {
-<<<<<<< HEAD
 	padding:0 1rem .05rem 1rem;
  	margin: 0;
   	color:#fff;
@@ -46,14 +40,11 @@
 	margin: 0;
 }
 .generator-section .manifest-body {
-	margin-top: 3rem;
-=======
-  margin: 0;
+	margin-top: 0;
   color:$secondary-accent;
   font-family:$serif-stack;
   font-size:1.313rem;
   line-height:2.5rem;
->>>>>>> 6180affa
 }
 
 .generator-issues-notification {
@@ -73,11 +64,7 @@
 }
 
 .generator .generator-section:first-child {
-<<<<<<< HEAD
 	padding-right:0;
-=======
-  padding-right:.5rem;
->>>>>>> 6180affa
 }
 
 .generator .generator-section:last-child {
@@ -85,7 +72,6 @@
 }
 
 .generator .form-holder {
-<<<<<<< HEAD
 	padding:0 0;
 }
 
@@ -93,7 +79,6 @@
 	margin: 1rem;
 	font-family:$sans-stack-light;
 	font-size:.875rem;
-=======
   padding:0 1rem;
 }
 
@@ -101,7 +86,6 @@
   margin: 1rem 0 0 1rem;
   font-family:$sans-stack-light;
   font-size:.875rem;
->>>>>>> 6180affa
 }
 
 .generator code {
@@ -186,6 +170,7 @@
 .generator .button-holder {
   clear:both;
   text-align: right;
+  padding-right: 1rem;
 }
 
 /* Generator step list custom numbering */
@@ -289,7 +274,6 @@
 }
 
 .generator .generator-section pre {
-<<<<<<< HEAD
 	box-shadow: none;
 	line-height: 1.125rem;
 	//min-height:20rem;
@@ -331,48 +315,6 @@
 		font-size: .75rem;
 		margin: 0 0 .25rem 0;
 	}
-=======
-  box-shadow: none;
-  min-height:20rem;
-}
-
-.issues {
-  padding: .75rem 2rem 1.5rem 2rem;
-  margin: 2rem 0;
-  background-color: $dark-accent;
-  color: #fff;
-  -moz-border-radius: 2px;
-  border-radius: 2px;
-}
-  .issues-title {
-    font-size: 1.25rem;
-    margin: .75rem 0 .25rem 0;
-    color: $tertiary-accent;
-  }
-    .issues-title span {
-      display: inline-block;
-      font-size: 75%;
-      color: #888;
-    }
-  .issues .issues-subheading {
-    font-size: 1rem;
-    margin: 0 0 .5rem 0;
-    color: #fff;
-  }
-    .issues .issues-subheading span {
-      display: inline-block;
-      font-size: 75%;
-      color: #888;
-    }
-  .issues ul {
-    margin: 0 0 .5rem .75rem;
-    padding: 0;
-  }
-  .issues li {
-    font-size: .75rem;
-    margin: 0 0 .25rem 0;
-  }
->>>>>>> 6180affa
 
 .issues-title-warnings {
   color: $quaternary-accent;
