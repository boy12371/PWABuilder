<<<<<<< HEAD
<div class="form-group member-list">
=======
{{#if members}}
<table class="generator-members">
  {{#each member in members}}
    <tr>
      <td>{{member.member_name}}</td>
      <td>{{json-stringify member.member_value}}</td>
      <td><button {{action 'removeMember' member}}>-</button></td>
    </tr>
  {{/each}}
</table>
{{/if}}
<p class="instructions alert"><i class="fa fa-exclamation {{if showAlert 'show' 'hidden'}}"></i> {{memberAlert}}</p>
<div class="form-group">
>>>>>>> e71eb95c
  <div class="form-item">
    <label for="member_name">Member Name</label>
    {{input id="member_name" name="member_name" value=member_name}}
  </div>
  <div class="form-item">
    <label>Member Value</label>
    {{textarea id="member_value" name="member_value" value=member_value}}
  </div>
  <div class="button-holder">
<<<<<<< HEAD
    <button {{action 'addMember'}}>Add Member&nbsp;&nbsp; {{fa-icon "plus"}}</button>
  </div>
  {{#if members}}
    <table class="generator-members">
      <thead>
        <tr>
          <th>Name</th>
          <th>Value</th>
          <th></th>
        </tr>
      </thead>
      <tbody>
      {{#each member in members}}
        <tr>
          <td>{{member.member_name}}</td>
          <td>{{member.member_value}}</td>
          <td class="button-holder"><button {{action 'removeMember' member}}>{{fa-icon "times"}}</button></td>
        </tr>
      {{/each}}
      </tbody>
    </table>
  {{/if}}
=======
    <button {{action 'addMember'}}>+</button>
  </div>
>>>>>>> e71eb95c
</div>
<|MERGE_RESOLUTION|>--- conflicted
+++ resolved
@@ -1,20 +1,4 @@
-<<<<<<< HEAD
 <div class="form-group member-list">
-=======
-{{#if members}}
-<table class="generator-members">
-  {{#each member in members}}
-    <tr>
-      <td>{{member.member_name}}</td>
-      <td>{{json-stringify member.member_value}}</td>
-      <td><button {{action 'removeMember' member}}>-</button></td>
-    </tr>
-  {{/each}}
-</table>
-{{/if}}
-<p class="instructions alert"><i class="fa fa-exclamation {{if showAlert 'show' 'hidden'}}"></i> {{memberAlert}}</p>
-<div class="form-group">
->>>>>>> e71eb95c
   <div class="form-item">
     <label for="member_name">Member Name</label>
     {{input id="member_name" name="member_name" value=member_name}}
@@ -24,31 +8,27 @@
     {{textarea id="member_value" name="member_value" value=member_value}}
   </div>
   <div class="button-holder">
-<<<<<<< HEAD
     <button {{action 'addMember'}}>Add Member&nbsp;&nbsp; {{fa-icon "plus"}}</button>
   </div>
-  {{#if members}}
-    <table class="generator-members">
-      <thead>
-        <tr>
-          <th>Name</th>
-          <th>Value</th>
-          <th></th>
-        </tr>
-      </thead>
-      <tbody>
-      {{#each member in members}}
-        <tr>
-          <td>{{member.member_name}}</td>
-          <td>{{member.member_value}}</td>
-          <td class="button-holder"><button {{action 'removeMember' member}}>{{fa-icon "times"}}</button></td>
-        </tr>
-      {{/each}}
-      </tbody>
-    </table>
-  {{/if}}
-=======
-    <button {{action 'addMember'}}>+</button>
-  </div>
->>>>>>> e71eb95c
+  <p class="instructions alert"><i class="fa fa-exclamation {{if showAlert 'show' 'hidden'}}"></i> {{memberAlert}}</p>
+{{#if members}}
+<table class="generator-members">
+  <thead>
+    <tr>
+      <th>Name</th>
+      <th>Value</th>
+      <th></th>
+    </tr>
+  </thead>
+  <tbody>
+  {{#each member in members}}
+    <tr>
+      <td>{{member.member_name}}</td>
+      <td>{{json-stringify member.member_value}}</td>
+      <td><button {{action 'removeMember' member}}>{{fa-icon "times"}}</button></td>
+    </tr>
+  {{/each}}
+  </tbody>
+</table>
+{{/if}}
 </div>
