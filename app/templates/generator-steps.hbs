--- conflicted
+++ resolved
@@ -1,226 +1,221 @@
-<ul class="pwa-generator-tabs">
-  {{#each step in steps}}
-    {{#generator-tab step=step.step}}
-      <a class="pwa-generator-tab_action">{{step.stepTitle}}</a>
-    {{/generator-tab}}
-  {{/each}}
-</ul>
-<ul class="generator-step-list">
-  {{#generator-step step="1" nextStep="2" stepTitle="Generate Manifest" data=model action="updateStep" showNextStep=startComplete}}
-  {{#if startComplete}}
-  <div class="pwa-generator-semipadded pure-g">
-    <div class="pwa-generator-form pure-u-1 pure-u-md-1-2">
-      <h4  class="pwa-generator-subtitle">
-        Here are the values we picked up from your site.
-      </h4>
-      <h4  class="pwa-generator-subtitle pwa-generator-subtitle--last">
-        Update or add any details below.
-      </h4>
-      <div class="pwa-generator-field">
-        <label class="pwa-generator-label">Name</label>
-        {{input class='pwa-generator-input' value=model.manifest.name focus-out="updateModel"}}
-      </div>
-      <div class="pwa-generator-field">
-        <label class="pwa-generator-label">Short Name</label>
-        {{input class='pwa-generator-input' name="short_name" value=model.manifest.short_name focus-out="updateModel"}}
-      </div>
-      <div class="pwa-generator-field">
-        <label class="pwa-generator-label">Description</label>
-        {{input class='pwa-generator-input' name="description" value=model.manifest.description focus-out="updateModel"}}
-      </div>
-      <div class="pwa-generator-field logo-upload">
-        <label class="pwa-generator-label">Icon Url</label>
-        {{logo-upload action="updateLogos" generateMissingImageAction="addUploadedImage" deleteAssetsAction="deleteAssets" logos=model.manifest.icons baseUrl=model.manifest.start_url hasAssets=model.hasAssets}}
-      </div>
-      <div class="pwa-generator-field">
-        <label class="pwa-generator-label">Scope</label>
-        {{input class='pwa-generator-input' value=model.manifest.scope focus-out="updateModel"}}
-      </div>
-      <div class="pwa-generator-field">
-        <label class="pwa-generator-label">Start Url</label>
-        {{input class='pwa-generator-input' value=model.manifest.start_url focus-out="updateModel"}}
-      </div>
-      <div class="pwa-generator-field">
-        <label class="pwa-generator-label">Display</label>
-        {{generator-select class='pwa-generator-input pwa-generator-input--select' content=model.display.names modelProperty="manifest.display" value=model.manifest.display}}
-      </div>
-      <div class="pwa-generator-field">
-        <label class="pwa-generator-label">Orientation</label>
-        {{generator-select class='pwa-generator-input pwa-generator-input--select' content=model.orientation.names modelProperty="manifest.orientation" value=model.manifest.orientation}}
-      </div>
-      <div class="pwa-generator-field">
-        <label class="pwa-generator-label">Language</label>
-        {{generator-select class='pwa-generator-input pwa-generator-input--select' content=model.languages
-                optionLabelPath="content.name"
-                optionValuePath="content.code"
-                modelProperty="manifest.lang" 
-                value=model.manifest.lang
-                selectionProperty="code"
-                }}
-      </div>
-      {{#background-color color=model.manifest.background_color action="updateModelProperty"}} {{/background-color}}
-      <h4 class="pwa-generator-subtitle pwa-generator-subtitle--toggleable" {{action "toggleRelatedApps"}}>Specify related applications to be added to the manifest.</h4>
-      {{#if showRelatedApps}}
-      <div class="pwa-generator-field">
-        {{#related-application-list action="updateModelProperty" preferRelatedApplications=model.manifest.prefer_related_applications relatedApplications=model.manifest.related_applications }}{{/related-application-list}}
-      </div>
-      {{/if}}
-
-      <h4 class="pwa-generator-subtitle pwa-generator-subtitle--toggleable" {{action "toggleCustomMembers"}}>Specify custom members to be added to the manifest.</h4>
-      {{#if showCustomMembers}}
-      <div class="pwa-generator-field">
-        {{#member-list action="manageMember" members=customMembers}}{{/member-list}}
-      </div>
-      {{/if}}
-    </div>
-    <div class="pure-u-1 pure-u-md-1-2 generator-section manifest manifest-holder" id="manifest_holder">
-      <header class="pwa-generator-header pwa-generator-header--sub">
-            W3C Manifest
-      </header>
-      <div class="pwa-generator-code">
-        <div class="pwa-generator-header pwa-generator-header--rounded">
-          <div class="pure-g">
-            <div class="pure-u-1-3">
-              {{#skip-link class="pwa-button pwa-button--simple pwa-button--warning" anchor="#warnings_list"}}Warnings ({{model.warningsTotal}}){{/skip-link}}
-            </div>
-            <div class="pure-u-1-3">
-              {{#skip-link class="pwa-button pwa-button--simple" anchor="#suggestions_list"}}Suggestions ({{model.suggestionsTotal}}){{/skip-link}}
-            </div>
-            <div class="pure-u-1-3">
-              <button class="pwa-button pwa-button--simple pwa-button--brand" {{action "updateStep" "2"}}>Next step</button>
-            </div>
-          </div>
-        </div>
-        {{partial "generator-preview"}}
-      </div>
-    </div>
-  </div>
-  {{else}}
-    {{#generator-start isSaving=model.isSaving action="startComplete" class="generator-start step"}}{{/generator-start}}
-  {{/if}}
-  {{/generator-step}}
-
-  {{#generator-step step="2" nextStep="3" stepTitle="Build Service Worker" data=model action="updateStep" showNextStep=startComplete}}
-  <div class="pwa-generator-semipadded pure-g">
-    <div class="pure-u-1 pure-u-md-1-2 generator-section service-workers">
-      <p class="pwa-generator-subtitle">Select the service worker functionality for your app.</p>
-      {{#each worker in model.serviceWorkers}}
-        <div class="pwa-generator-field pwa-generator-field--padded checkbox">
-          <label class="pwa-generator-label">
-            {{input type="checkbox" checked=worker.isSelected focus-out="updateModel" disabled=worker.isDisabled }}
-            {{worker.name}}
-          </label>
-          
-          <span class="pwa-generator-description">This simple but eligent solution pulls a file from your web server called "offline.html" (make sure that file is actually there) and 
-            serves the file whenever a network connection can not be made.
-          </span>
-        </div>
-      {{/each}}
-      
-      <div class="pwa-generator-buttons">
-        {{#download-archive initialMessage="Download service worker" isBuilding=model.isBuilding.serviceWorker buildFailed=model.buildFailed.serviceWorker action="downloadServiceWorker" platform="serviceWorker" isEnabled=model.hasServiceWorkersSelected}}{{/download-archive}}
-      </div>
-
-      <p>You can also download the source code directly from <a class="pwa-generator-link" href="https://github.com/manifoldjs/serviceworkers" target="_blank">GitHub</a>.</p>
-    </div>
-
-    <div class="pure-u-1 pure-u-md-1-2 generator-section manifest manifest-holder">
-      <header>
-        <h2 class="pwa-generator-subtitle">Code for website</h2>
-      </header>
-      <div class="pwa-generator-code">
-        {{formatted-manifest data=formattedServiceWorkerWebsiteCode}}
-      </div>
-
-      <header>
-        <h2 class="pwa-generator-subtitle">Service worker code</h2>
-      </header>
-      <div class="pwa-generator-code">
-        {{formatted-manifest data=formattedServiceWorkerCode}}
-      </div>
-    </div>
-  </div>
-  {{/generator-step}}
-
-  {{#generator-step step="3" stepTitle="Publish PWA" showNextStep=false data=model action="updateStep" }}
-  {{#if startComplete}}
-    {{#if model.hasNoErrors}}
-      <div>
-        <header class="pwa-generator-header pwa-generator-header--up">
-            Publish PWA
-        </header>
-
-        <div class="pure-g">
-          <div class="pure-u-1 pure-u-md-1-3">
-            <div class="pwa-infobox-box pwa-infobox-box--fixed">
-              <h4 class="pwa-infobox-subtitle">Web</h4> 
-              <p class="pwa-generator-description pwa-generator-description--big">Download these files and add them to your website.  Different browsers will detect your Progressive Web App in different ways, but the manifest and service workers are required for each of them. </p>
-              {{#download-archive isColored=true class="button-holder download-archive" initialMessage="Download" isBuilding=model.isBuilding.web buildFailed=model.buildFailed.web action="buildArchive" platform="web" download="downloadArchive" archiveLink=model.archiveLink}}{{/download-archive}}
-            </div>
-          </div>
-
-          <div class="pure-u-1 pure-u-md-1-3">
-            <div class="pwa-infobox-box pwa-infobox-box--fixed">
-              <h4 class="pwa-infobox-subtitle">Windows</h4> 
-<<<<<<< HEAD
-              <p class="pwa-generator-description pwa-generator-description--big">Windows 10 PWA support is still in Beta, so some features like service workers will not work on all user machines.  We invite you to join our beta PWA program.  Your PWA can be created and app listing generated from the below one step publishing button.  <a class="pwa-generator-link" href="#"> Learn more</a> about Windows 10 PWA advantages.</p>
-              {{#download-archive isColored=true initialMessage="Download" isBuilding=model.isBuilding.windows10 buildFailed=model.buildFailed.windows10 action="buildArchive" platform="windows10" download="downloadArchive" archiveLink=model.archiveLink}}{{/download-archive}}
-=======
-              <p class="pwa-generator-description pwa-generator-description--big">Windows 10 PWA support is still in Beta, so some features like service workers will not work on all user machines.  We invite you to join our beta PWA program.  Your PWA can be created and app listing generated from the below one step publishing button.</p>
-              {{#download-archive isColored=true  class="button-holder download-archive" initialMessage="Download" isBuilding=model.isBuilding.windows10 buildFailed=model.buildFailed.windows10 action="buildArchive" platform="windows10" download="downloadArchive" archiveLink=model.archiveLink}}{{/download-archive}}
->>>>>>> b5a3fcb0
-              {{#publish-package initialMessage="Publish 1-step" isBuilding=model.isBuilding.Win10Publish buildFailed=model.buildFailed.Win10Publish publishSuccedded=model.publishSuccedded action="publishWin10Package" publishName=model.name publishEmail=model.email}}{{/publish-package}}
-              <p>
-              </p>
-            </div>
-          </div>
-
-          <div class="pure-u-1 pure-u-md-1-3">
-            <div class="pwa-infobox-box pwa-infobox-box--fixed">
-              <h4 class="pwa-infobox-subtitle">Android</h4> 
-               <p class="pwa-generator-description pwa-generator-description--big">PWAs are available through the browser on Android, however your PWA can also be submitted to the play store by submitting the package you get below.</p>
-               {{#download-archive isColored=true initialMessage="Download" isBuilding=model.isBuilding.android buildFailed=model.buildFailed.android action="buildArchive" platform="android" download="downloadArchive" archiveLink=model.archiveLink}}{{/download-archive}}
-            </div>
-          </div>
-        </div>
-        
-        <div class="pwa-generator-buttons pwa-generator-buttons--centered">
-            <h2 class="pwa-generator-subtitle">iOS Polyfill</h2>
-            {{#download-archive class="button-holder download-archive" initialMessage="Download" isBuilding=model.isBuilding.ios buildFailed=model.buildFailed.ios action="buildArchive" platform="ios" download="downloadArchive" archiveLink=model.archiveLink}}{{/download-archive}}
-            <p>
-              {{#download-archive isColored=true initialMessage="Download entire project" isBuilding=model.isBuilding.All buildFailed=model.buildFailed.All action="buildArchive" platform="All" download="downloadArchive" archiveLink=model.archiveLink}}{{/download-archive}}
-            </p>
-          </div>
-      </div>
-    {{else}}
-      <div class="pwa-generator-buttons pwa-generator-buttons--centered">
-        <p class="instructions">There are some validation errors in the manifest. Please fix them and try again.</p>
-        <button class="pwa-button pwa-button--simple" {{action "updateStep" "1"}}>Go to first step</button>
-      </div>
-    {{/if}}  
-  {{else}}
-    <div class="pwa-generator-buttons pwa-generator-buttons--centered">
-      <p class="instructions">You need to create your manifest first.</p>
-      <button class="pwa-button pwa-button--simple" {{action "updateStep" "1"}}>Go to first step</button>
-     </div>
-  {{/if}}
-  {{/generator-step}}
-</ul>
-
-{{#if startComplete}}
-<div class="step">
-  <div class="pwa-generator-buttons pwa-generator-buttons--centered">
-      <button class="pwa-button pwa-button--simple" {{action "startOver"}}>Start Over</button>
-    {{#if model.buildFailed}}
-      <p class="pwa-generator-error">
-        <h5>There were some errors while trying to build your project</h5>
-        {{#each error in model.buildErrors}}
-          {{#if error}}
-            <p>{{error}}</p>
-          {{/if}}
-        {{/each}}
-      </p>
-    {{/if}}
-  </div>
-</div>
+<ul class="pwa-generator-tabs">
+  {{#each step in steps}}
+    {{#generator-tab step=step.step}}
+      <a class="pwa-generator-tab_action">{{step.stepTitle}}</a>
+    {{/generator-tab}}
+  {{/each}}
+</ul>
+<ul class="generator-step-list">
+  {{#generator-step step="1" nextStep="2" stepTitle="Generate Manifest" data=model action="updateStep" showNextStep=startComplete}}
+  {{#if startComplete}}
+  <div class="pwa-generator-semipadded pure-g">
+    <div class="pwa-generator-form pure-u-1 pure-u-md-1-2">
+      <h4  class="pwa-generator-subtitle">
+        Here are the values we picked up from your site.
+      </h4>
+      <h4  class="pwa-generator-subtitle pwa-generator-subtitle--last">
+        Update or add any details below.
+      </h4>
+      <div class="pwa-generator-field">
+        <label class="pwa-generator-label">Name</label>
+        {{input class='pwa-generator-input' value=model.manifest.name focus-out="updateModel"}}
+      </div>
+      <div class="pwa-generator-field">
+        <label class="pwa-generator-label">Short Name</label>
+        {{input class='pwa-generator-input' name="short_name" value=model.manifest.short_name focus-out="updateModel"}}
+      </div>
+      <div class="pwa-generator-field">
+        <label class="pwa-generator-label">Description</label>
+        {{input class='pwa-generator-input' name="description" value=model.manifest.description focus-out="updateModel"}}
+      </div>
+      <div class="pwa-generator-field logo-upload">
+        <label class="pwa-generator-label">Icon Url</label>
+        {{logo-upload action="updateLogos" generateMissingImageAction="addUploadedImage" deleteAssetsAction="deleteAssets" logos=model.manifest.icons baseUrl=model.manifest.start_url hasAssets=model.hasAssets}}
+      </div>
+      <div class="pwa-generator-field">
+        <label class="pwa-generator-label">Scope</label>
+        {{input class='pwa-generator-input' value=model.manifest.scope focus-out="updateModel"}}
+      </div>
+      <div class="pwa-generator-field">
+        <label class="pwa-generator-label">Start Url</label>
+        {{input class='pwa-generator-input' value=model.manifest.start_url focus-out="updateModel"}}
+      </div>
+      <div class="pwa-generator-field">
+        <label class="pwa-generator-label">Display</label>
+        {{generator-select class='pwa-generator-input pwa-generator-input--select' content=model.display.names modelProperty="manifest.display" value=model.manifest.display}}
+      </div>
+      <div class="pwa-generator-field">
+        <label class="pwa-generator-label">Orientation</label>
+        {{generator-select class='pwa-generator-input pwa-generator-input--select' content=model.orientation.names modelProperty="manifest.orientation" value=model.manifest.orientation}}
+      </div>
+      <div class="pwa-generator-field">
+        <label class="pwa-generator-label">Language</label>
+        {{generator-select class='pwa-generator-input pwa-generator-input--select' content=model.languages
+                optionLabelPath="content.name"
+                optionValuePath="content.code"
+                modelProperty="manifest.lang" 
+                value=model.manifest.lang
+                selectionProperty="code"
+                }}
+      </div>
+      {{#background-color color=model.manifest.background_color action="updateModelProperty"}} {{/background-color}}
+      <h4 class="pwa-generator-subtitle pwa-generator-subtitle--toggleable" {{action "toggleRelatedApps"}}>Specify related applications to be added to the manifest.</h4>
+      {{#if showRelatedApps}}
+      <div class="pwa-generator-field">
+        {{#related-application-list action="updateModelProperty" preferRelatedApplications=model.manifest.prefer_related_applications relatedApplications=model.manifest.related_applications }}{{/related-application-list}}
+      </div>
+      {{/if}}
+
+      <h4 class="pwa-generator-subtitle pwa-generator-subtitle--toggleable" {{action "toggleCustomMembers"}}>Specify custom members to be added to the manifest.</h4>
+      {{#if showCustomMembers}}
+      <div class="pwa-generator-field">
+        {{#member-list action="manageMember" members=customMembers}}{{/member-list}}
+      </div>
+      {{/if}}
+    </div>
+    <div class="pure-u-1 pure-u-md-1-2 generator-section manifest manifest-holder" id="manifest_holder">
+      <header class="pwa-generator-header pwa-generator-header--sub">
+            W3C Manifest
+      </header>
+      <div class="pwa-generator-code">
+        <div class="pwa-generator-header pwa-generator-header--rounded">
+          <div class="pure-g">
+            <div class="pure-u-1-3">
+              {{#skip-link class="pwa-button pwa-button--simple pwa-button--warning" anchor="#warnings_list"}}Warnings ({{model.warningsTotal}}){{/skip-link}}
+            </div>
+            <div class="pure-u-1-3">
+              {{#skip-link class="pwa-button pwa-button--simple" anchor="#suggestions_list"}}Suggestions ({{model.suggestionsTotal}}){{/skip-link}}
+            </div>
+            <div class="pure-u-1-3">
+              <button class="pwa-button pwa-button--simple pwa-button--brand" {{action "updateStep" "2"}}>Next step</button>
+            </div>
+          </div>
+        </div>
+        {{partial "generator-preview"}}
+      </div>
+    </div>
+  </div>
+  {{else}}
+    {{#generator-start isSaving=model.isSaving action="startComplete" class="generator-start step"}}{{/generator-start}}
+  {{/if}}
+  {{/generator-step}}
+
+  {{#generator-step step="2" nextStep="3" stepTitle="Build Service Worker" data=model action="updateStep" showNextStep=startComplete}}
+  <div class="pwa-generator-semipadded pure-g">
+    <div class="pure-u-1 pure-u-md-1-2 generator-section service-workers">
+      <p class="pwa-generator-subtitle">Select the service worker functionality for your app.</p>
+      {{#each worker in model.serviceWorkers}}
+        <div class="pwa-generator-field pwa-generator-field--padded checkbox">
+          <label class="pwa-generator-label">
+            {{input type="checkbox" checked=worker.isSelected focus-out="updateModel" disabled=worker.isDisabled }}
+            {{worker.name}}
+          </label>
+          
+          <span class="pwa-generator-description">This simple but eligent solution pulls a file from your web server called "offline.html" (make sure that file is actually there) and 
+            serves the file whenever a network connection can not be made.
+          </span>
+        </div>
+      {{/each}}
+      
+      <div class="pwa-generator-buttons">
+        {{#download-archive initialMessage="Download service worker" isBuilding=model.isBuilding.serviceWorker buildFailed=model.buildFailed.serviceWorker action="downloadServiceWorker" platform="serviceWorker" isEnabled=model.hasServiceWorkersSelected}}{{/download-archive}}
+      </div>
+
+      <p>You can also download the source code directly from <a class="pwa-generator-link" href="https://github.com/manifoldjs/serviceworkers" target="_blank">GitHub</a>.</p>
+    </div>
+
+    <div class="pure-u-1 pure-u-md-1-2 generator-section manifest manifest-holder">
+      <header>
+        <h2 class="pwa-generator-subtitle">Code for website</h2>
+      </header>
+      <div class="pwa-generator-code">
+        {{formatted-manifest data=formattedServiceWorkerWebsiteCode}}
+      </div>
+
+      <header>
+        <h2 class="pwa-generator-subtitle">Service worker code</h2>
+      </header>
+      <div class="pwa-generator-code">
+        {{formatted-manifest data=formattedServiceWorkerCode}}
+      </div>
+    </div>
+  </div>
+  {{/generator-step}}
+
+  {{#generator-step step="3" stepTitle="Publish PWA" showNextStep=false data=model action="updateStep" }}
+  {{#if startComplete}}
+    {{#if model.hasNoErrors}}
+      <div>
+        <header class="pwa-generator-header pwa-generator-header--up">
+            Publish PWA
+        </header>
+
+        <div class="pure-g">
+          <div class="pure-u-1 pure-u-md-1-3">
+            <div class="pwa-infobox-box pwa-infobox-box--fixed">
+              <h4 class="pwa-infobox-subtitle">Web</h4> 
+              <p class="pwa-generator-description pwa-generator-description--big">Download these files and add them to your website.  Different browsers will detect your Progressive Web App in different ways, but the manifest and service workers are required for each of them. </p>
+              {{#download-archive isColored=true class="button-holder download-archive" initialMessage="Download" isBuilding=model.isBuilding.web buildFailed=model.buildFailed.web action="buildArchive" platform="web" download="downloadArchive" archiveLink=model.archiveLink}}{{/download-archive}}
+            </div>
+          </div>
+
+          <div class="pure-u-1 pure-u-md-1-3">
+            <div class="pwa-infobox-box pwa-infobox-box--fixed">
+              <h4 class="pwa-infobox-subtitle">Windows</h4> 
+              <p class="pwa-generator-description pwa-generator-description--big">Windows 10 PWA support is still in Beta, so some features like service workers will not work on all user machines.  We invite you to join our beta PWA program.  Your PWA can be created and app listing generated from the below one step publishing button.</p>
+              {{#download-archive isColored=true  class="button-holder download-archive" initialMessage="Download" isBuilding=model.isBuilding.windows10 buildFailed=model.buildFailed.windows10 action="buildArchive" platform="windows10" download="downloadArchive" archiveLink=model.archiveLink}}{{/download-archive}}
+              {{#publish-package initialMessage="Publish 1-step" isBuilding=model.isBuilding.Win10Publish buildFailed=model.buildFailed.Win10Publish publishSuccedded=model.publishSuccedded action="publishWin10Package" publishName=model.name publishEmail=model.email}}{{/publish-package}}
+              <p>
+              </p>
+            </div>
+          </div>
+
+          <div class="pure-u-1 pure-u-md-1-3">
+            <div class="pwa-infobox-box pwa-infobox-box--fixed">
+              <h4 class="pwa-infobox-subtitle">Android</h4> 
+               <p class="pwa-generator-description pwa-generator-description--big">PWAs are available through the browser on Android, however your PWA can also be submitted to the play store by submitting the package you get below.</p>
+               {{#download-archive isColored=true initialMessage="Download" isBuilding=model.isBuilding.android buildFailed=model.buildFailed.android action="buildArchive" platform="android" download="downloadArchive" archiveLink=model.archiveLink}}{{/download-archive}}
+            </div>
+          </div>
+        </div>
+        
+        <div class="pwa-generator-buttons pwa-generator-buttons--centered">
+            <h2 class="pwa-generator-subtitle">iOS Polyfill</h2>
+            {{#download-archive class="button-holder download-archive" initialMessage="Download" isBuilding=model.isBuilding.ios buildFailed=model.buildFailed.ios action="buildArchive" platform="ios" download="downloadArchive" archiveLink=model.archiveLink}}{{/download-archive}}
+            <p>
+              {{#download-archive isColored=true initialMessage="Download entire project" isBuilding=model.isBuilding.All buildFailed=model.buildFailed.All action="buildArchive" platform="All" download="downloadArchive" archiveLink=model.archiveLink}}{{/download-archive}}
+            </p>
+          </div>
+      </div>
+    {{else}}
+      <div class="pwa-generator-buttons pwa-generator-buttons--centered">
+        <p class="instructions">There are some validation errors in the manifest. Please fix them and try again.</p>
+        <button class="pwa-button pwa-button--simple" {{action "updateStep" "1"}}>Go to first step</button>
+      </div>
+    {{/if}}  
+  {{else}}
+    <div class="pwa-generator-buttons pwa-generator-buttons--centered">
+      <p class="instructions">You need to create your manifest first.</p>
+      <button class="pwa-button pwa-button--simple" {{action "updateStep" "1"}}>Go to first step</button>
+     </div>
+  {{/if}}
+  {{/generator-step}}
+</ul>
+
+{{#if startComplete}}
+<div class="step">
+  <div class="pwa-generator-buttons pwa-generator-buttons--centered">
+      <button class="pwa-button pwa-button--simple" {{action "startOver"}}>Start Over</button>
+    {{#if model.buildFailed}}
+      <p class="pwa-generator-error">
+        <h5>There were some errors while trying to build your project</h5>
+        {{#each error in model.buildErrors}}
+          {{#if error}}
+            <p>{{error}}</p>
+          {{/if}}
+        {{/each}}
+      </p>
+    {{/if}}
+  </div>
+</div>
 {{/if}}