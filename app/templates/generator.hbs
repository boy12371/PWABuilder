<<<<<<< HEAD

	<div class="pure-g generator" id="builder_holder">
  <div class="pure-u-1-2 generator-section form-holder">
=======
<div class="pure-g l-max-width">
  <section class="pure-u-1 pure-u-md-1-1 l-bottom">
>>>>>>> 14f327f7
    <div class="page-intro">
      <h1 class="title">Generate your App Manifest</h1>
      <p>ManifoldJS takes simple meta-data about your site and uses that to generate native "hosted" apps for Android, ChromeOS, FirefoxOS, iOS, and Windows. You can also code-edit the Manifest itself.</p>
    </div>
<<<<<<< HEAD
    <header>
      <h2 class="generator-section-title">Site Information</h2>
    </header>
  <ol class="generator-step-list">
    {{#generator-step step="1" stepTitle="Get Started" data=model isShowingBody=true action="stepUpdated" allowToggle=true}}
    <p class="instructions">Provide your URL or upload your manifest and we'll help fill in the gaps if there are any.</p>
    <div class="form-item url">
      <label>URL</label>
      {{input name="siteUrl" type="url" value=model.siteUrl}}
    </div>
    <span>&nbsp;or</span>
    <div class="form-item manifest">
      {{#manifest-upload action="updateManifest"}}{{/manifest-upload}}
    </div>
    {{/generator-step}}
    {{#generator-step step="2" stepTitle="Site Data" data=model action="stepUpdated" allowToggle=model.step1Complete}}
      <p class="instructions">Here are the values we picked up from your site. Update or add any details below.</p>
        <div class="form-item">
            <label>Name</label>
            {{input value=model.manifest.name focus-out="updateModel"}}
          </div>
          <div class="form-item">
=======
    <div class="pure-g generator" id="builder_holder">
      <div class="pure-u-1 pure-u-md-1-2 generator-section" id="form_holder">
        <header>
          <h2 class="generator-section-title">Site Information</h2>
        </header>
        <ol class="generator-step-list">
          {{#generator-step step="1" stepTitle="Get Started" data=model isShowingBody=true action="stepUpdated" allowToggle=true}}
          <p class="instructions">Provide your URL or upload your manifest and we'll help fill in the gaps if there are any.</p>
          <div class="form-item url">
            <label>URL</label>
            {{input name="siteUrl" type="url" value=model.siteUrl}}
          </div>
          <span>&nbsp;or</span>
          <div class="form-item manifest">
            {{#manifest-upload action="updateManifest"}}{{/manifest-upload}}
          </div>
          {{/generator-step}}
          {{#generator-step step="2" stepTitle="Site Data" data=model action="stepUpdated" allowToggle=model.step1Complete}}
          <p class="instructions">Here are the values we picked up from your site. Update or add any details below.</p>
          <div class="form-item">
            <label>Name</label>
            {{input value=model.manifest.name focus-out="updateModel"}}
          </div>
          <div class="form-item">
>>>>>>> 14f327f7
            <label>Short Name</label>
            {{input value=model.manifest.short_name focus-out="updateModel"}}
          </div>
          <div class="form-item">
            <label>Icons</label>
          </div>
          <div class="form-item">
            <label>Upload Icon</label>
            {{logo-upload action="updateLogos"}}
          </div>
          <div class="form-item">
            <label>Scope</label>
            {{input value=model.manifest.scope focus-out="updateModel"}}
          </div>
          <div class="form-item">
            <label>Start Url</label>
            {{input value=model.manifest.start_url focus-out="updateModel"}}
          </div>
          <div class="form-item">
            <label>Display</label>
            {{view "select" content=model.display.names prompt="Select Display" value=selectedDisplay}}
          </div>
          <div class="form-item">
            <label>Orientation</label>
            {{view "select" content=model.orientation.names prompt="Select Orientation" value=selectedOrientation}}
          </div>
<<<<<<< HEAD
    {{/generator-step}}
    {{#generator-step step="3" stepTitle="Capabilities" data=model action="stepUpdated" allowToggle=model.step1Complete}}
    <div class="form-item">
      {{#generator-checkbox type="checkbox" id="wat_sharing" name="wat_sharing" checked=model.manifest.wat_sharing action="updateModel"}}{{/generator-checkbox}}
      <label for="wat_sharing">Sharing</label>
    </div>
    <div class="form-item">
      {{#generator-checkbox type="checkbox" id="wat_search" name="wat_search" checked=model.manifest.wat_search action="updateModel"}}{{/generator-checkbox}}
      <label for="wat_search">Search</label>
    </div>
    <div class="form-item">
      {{#generator-checkbox type="checkbox" id="wat_secondary-pinning" name="wat_secondary-pinning" checked=model.manifest.wat_secondary-pinning action="updateModel"}}{{/generator-checkbox}}
      <label for="wat_secondary-pinning">Secondary pinning</label>
    </div>
    <div class="form-item">
      {{#generator-checkbox  type="checkbox" id="wat_geolocation" name="wat_geolocation" checked=model.manifest.wat_geolocation action="updateModel"}}{{/generator-checkbox}}
      <label for="wat_geolocation">Geolocation</label>
    </div>
    <div class="form-item">
      {{#generator-checkbox  type="checkbox" id="wat_tiles" name="wat_tiles" checked=model.manifest.wat_tiles action="updateModel"}}{{/generator-checkbox}}
      <label for="wat_tiles">Live Tiles</label>
    </div>
    <div class="form-item">
      {{#generator-checkbox  type="checkbox" id="wat_offline" name="wat_offline" checked=model.manifest.wat_offline action="updateModel"}}{{/generator-checkbox}}
      <label for="wat_offline">Offline detection</label>
    </div>
    <div class="form-item">
      {{#generator-checkbox  type="checkbox" id="wat_styles" name="wat_styles" checked=model.manifest.wat_styles action="updateModel"}}{{/generator-checkbox}}
      <label for="wat_styles">Custom styles</label>
    </div>
    <div class="form-item">
      {{#generator-checkbox  type="checkbox" id="wat_script" name="wat_script" checked=model.manifest.wat_script action="updateModel"}}{{/generator-checkbox}}
      <label for="wat_script">Script injection</label>
    </div>
    {{/generator-step}}
    {{#generator-step step="4" stepTitle="Custom Values" data=model action="stepUpdated" allowToggle=model.step1Complete}}
    <p class="instructions">Specify custom members to be added to the manifest.</p>
    <div class="form-item">
      {{#member-list action="manageMember"}}{{/member-list}}
     </div>
    {{/generator-step}}
    {{#generator-step step="5" stepTitle="App Store Details" data=model action="stepUpdated" allowToggle=model.step1Complete}}
    <p class="instructions">We need a bit more info to get your apps ready for the different stores. If you provide us with the details below, we’ll make sure your projects are ready for each of the stores.</p>
    <div class="form-item">
      <label>Description</label>
      {{input name="description" value=model.manifest.description focus-out="updateModel"}}
      {{fa-icon "windows"}}
      {{fa-icon "mobile-phone"}}
      {{fa-icon "android"}}
    </div>
    <div class="form-item">
      <label>Version</label>
      {{input name="version" value=model.manifest.version focus-out="updateModel"}}
      {{fa-icon "windows"}}
      {{fa-icon "mobile-phone"}}
      {{fa-icon "android"}}
      {{fa-icon "apple"}}
    </div>
    <div class="form-item">
      <label>Version Code</label>
      {{input name="version_code" value=model.manifest.version_code focus-out="updateModel"}}
      {{fa-icon "android"}}
    </div>
    <div class="form-item">
      <label>Build</label>
      {{input name="build" value=model.manifest.build focus-out="updateModel"}}
      {{fa-icon "apple"}}
    </div>
    <div class="form-item">
      <label>Publisher Display Name</label>
      {{input name="publisher_display_name" value=model.manifest.publishername focus-out="updateModel"}}
      {{fa-icon "windows"}}
      {{fa-icon "mobile-phone"}}
      {{fa-icon "apple"}}
    </div>
    <div class="form-item">
      <label>Organization Identifier</label>
      {{input name="organization_identifier" value=model.manifest.organizationid focus-out="updateModel"}}
      {{fa-icon "apple"}}
    </div>
    {{/generator-step}}
    {{#generator-step step="6" stepTitle="Download your package" data=model action="stepUpdated" allowToggle=model.step1Complete}}
    	<a href="#" class="package-download">{{fa-icon "download"}}</a>
    	{{#link-to 'usage' class="usage-link"}}Now: Learn how to distribute this package across different platforms{{/link-to}}
    {{/generator-step}}
  </ol>
</div>
<div class="pure-u-1-2 generator-section manifest-holder">
  <header>
    <h2 class="generator-section-title">W3C Manifest</h2>
  </header>
  <section class="manifest-body">
    {{formatted-manifest data=model}}
  </section>

    {{#if model.suggestionsArray}}
  <div class="errors">

    <h5>Suggestions</h5>
    {{#each section in model.suggestionsArray}}
      <h6>{{section.title}} <span>({{section.suggestions.length}})</span></h6>
      {{#each item in section.suggestions}}
      <li>{{item}}</li>
      {{/each}}
    {{/each}}
    </div>
    {{/if}}
    </div>
=======
          {{/generator-step}}
          {{#generator-step step="3" stepTitle="Capabilities" data=model action="stepUpdated" allowToggle=model.step1Complete}}
          <div class="form-item">
            {{#generator-checkbox type="checkbox" id="wat_sharing" name="wat_sharing" checked=model.manifest.wat_sharing action="updateModel"}}{{/generator-checkbox}}
            <label for="wat_sharing">Sharing</label>
          </div>
          <div class="form-item">
            {{#generator-checkbox type="checkbox" id="wat_search" name="wat_search" checked=model.manifest.wat_search action="updateModel"}}{{/generator-checkbox}}
            <label for="wat_search">Search</label>
          </div>
          <div class="form-item">
            {{#generator-checkbox type="checkbox" id="wat_secondary-pinning" name="wat_secondary-pinning" checked=model.manifest.wat_secondary-pinning action="updateModel"}}{{/generator-checkbox}}
            <label for="wat_secondary-pinning">Secondary pinning</label>
          </div>
          <div class="form-item">
            {{#generator-checkbox  type="checkbox" id="wat_geolocation" name="wat_geolocation" checked=model.manifest.wat_geolocation action="updateModel"}}{{/generator-checkbox}}
            <label for="wat_geolocation">Geolocation</label>
          </div>
          <div class="form-item">
            {{#generator-checkbox  type="checkbox" id="wat_tiles" name="wat_tiles" checked=model.manifest.wat_tiles action="updateModel"}}{{/generator-checkbox}}
            <label for="wat_tiles">Live Tiles</label>
          </div>
          <div class="form-item">
            {{#generator-checkbox  type="checkbox" id="wat_offline" name="wat_offline" checked=model.manifest.wat_offline action="updateModel"}}{{/generator-checkbox}}
            <label for="wat_offline">Offline detection</label>
          </div>
          <div class="form-item">
            {{#generator-checkbox  type="checkbox" id="wat_styles" name="wat_styles" checked=model.manifest.wat_styles action="updateModel"}}{{/generator-checkbox}}
            <label for="wat_styles">Custom styles</label>
          </div>
          <div class="form-item">
            {{#generator-checkbox  type="checkbox" id="wat_script" name="wat_script" checked=model.manifest.wat_script action="updateModel"}}{{/generator-checkbox}}
            <label for="wat_script">Script injection</label>
          </div>
          {{/generator-step}}
          {{#generator-step step="4" stepTitle="Custom Values" data=model action="stepUpdated" allowToggle=model.step1Complete}}
          <p class="instructions">Specify custom members to be added to the manifest.</p>
          <div class="form-item">
            {{#member-list action="manageMember"}}{{/member-list}}
          </div>
          {{/generator-step}}
          {{#generator-step step="5" stepTitle="App Store Details" data=model action="stepUpdated" allowToggle=model.step1Complete}}
          <p class="instructions">We need a bit more info to get your apps ready for the different stores. If you provide us with the details below, we’ll make sure your projects are ready for each of the stores.</p>
          <div class="form-item">
            <label>Description</label>
            {{input name="description" value=model.manifest.description focus-out="updateModel"}}
            {{fa-icon "windows"}}
            {{fa-icon "mobile-phone"}}
            {{fa-icon "android"}}
          </div>
          <div class="form-item">
            <label>Version</label>
            {{input name="version" value=model.manifest.version focus-out="updateModel"}}
            {{fa-icon "windows"}}
            {{fa-icon "mobile-phone"}}
            {{fa-icon "android"}}
            {{fa-icon "apple"}}
          </div>
          <div class="form-item">
            <label>Version Code</label>
            {{input name="version_code" value=model.manifest.version_code focus-out="updateModel"}}
            {{fa-icon "android"}}
          </div>
          <div class="form-item">
            <label>Build</label>
            {{input name="build" value=model.manifest.build focus-out="updateModel"}}
            {{fa-icon "apple"}}
          </div>
          <div class="form-item">
            <label>Publisher Display Name</label>
            {{input name="publisher_display_name" value=model.manifest.publishername focus-out="updateModel"}}
            {{fa-icon "windows"}}
            {{fa-icon "mobile-phone"}}
            {{fa-icon "apple"}}
          </div>
          <div class="form-item">
            <label>Organization Identifier</label>
            {{input name="organization_identifier" value=model.manifest.organizationid focus-out="updateModel"}}
            {{fa-icon "apple"}}
          </div>
          {{/generator-step}}
          {{#generator-step step="6" stepTitle="Download your package" data=model action="stepUpdated" allowToggle=model.step1Complete}}
          <a href="#" class="package-download">{{fa-icon "download"}}</a>
          {{#link-to 'usage' class="usage-link"}}Now: Learn how to distribute this package across different platforms{{/link-to}}
          {{/generator-step}}
        </ol>
      </div>
      <div class="pure-u-1 pure-u-md-1-2 generator-section manifest" id="manifest_holder">
        <header>
          <h2 class="generator-section-title">W3C Manifest</h2>
          {{#if model.hasIssues}}
            <p class="generator-issues-notification">
              {{#skip-link class="issues-title-errors" anchor="#errors_list"}}Errors ({{model.errorsTotal}}){{/skip-link}},
              {{#skip-link class="issues-title-warnings" anchor="#warnings_list"}}Warnings ({{model.warningsTotal}}){{/skip-link}},
              {{#skip-link class="issues-title-suggestions" anchor="#suggestions_list"}}Suggestions ({{model.suggestionsTotal}}){{/skip-link}}
            </p>
          {{/if}}
        </header>
        <section class="manifest-body">
          {{formatted-manifest data=model}}
        </section>
        {{#if model.hasIssues}}
        <div id="issues_list" class="issues">
          {{#if model.errors}}
            <div id="errors_list">
              <h5 class="issues-title issues-title-errors">Errors <span>({{model.errorsTotal}} {{pluralize-it "item" model.errorsTotal}})</span></h5>
              {{#each member in model.errors}}
                {{partial "issue-list"}}
              {{/each}}
            </div>
          {{/if}}
          {{#if model.warnings}}
            <div id="warnings_list">
              <h5 class="issues-title issues-title-warnings">Warnings <span>({{model.warningsTotal}} {{pluralize-it "item" model.warningsTotal}})</span></h5>
              {{#each member in model.warnings}}
                {{partial "issue-list"}}
              {{/each}}
            </div>
          {{/if}}
          {{#if model.suggestions}}
            <div id="suggestions_list">
              <h5 class="issues-title issues-title-suggestions">Suggestions <span>({{model.suggestionsTotal}} {{pluralize-it "item" model.suggestionsTotal}})</span></h5>
              {{#each member in model.suggestions}}
                {{partial "issue-list"}}
              {{/each}}
            </div>
          {{/if}}
        </div>
        {{/if}}
      </div>
    </div>
  </section>
>>>>>>> 14f327f7
</div><|MERGE_RESOLUTION|>--- conflicted
+++ resolved
@@ -1,16 +1,9 @@
-<<<<<<< HEAD
-
-	<div class="pure-g generator" id="builder_holder">
+<div class="pure-g generator" id="builder_holder">
   <div class="pure-u-1-2 generator-section form-holder">
-=======
-<div class="pure-g l-max-width">
-  <section class="pure-u-1 pure-u-md-1-1 l-bottom">
->>>>>>> 14f327f7
     <div class="page-intro">
       <h1 class="title">Generate your App Manifest</h1>
       <p>ManifoldJS takes simple meta-data about your site and uses that to generate native "hosted" apps for Android, ChromeOS, FirefoxOS, iOS, and Windows. You can also code-edit the Manifest itself.</p>
     </div>
-<<<<<<< HEAD
     <header>
       <h2 class="generator-section-title">Site Information</h2>
     </header>
@@ -33,32 +26,6 @@
             {{input value=model.manifest.name focus-out="updateModel"}}
           </div>
           <div class="form-item">
-=======
-    <div class="pure-g generator" id="builder_holder">
-      <div class="pure-u-1 pure-u-md-1-2 generator-section" id="form_holder">
-        <header>
-          <h2 class="generator-section-title">Site Information</h2>
-        </header>
-        <ol class="generator-step-list">
-          {{#generator-step step="1" stepTitle="Get Started" data=model isShowingBody=true action="stepUpdated" allowToggle=true}}
-          <p class="instructions">Provide your URL or upload your manifest and we'll help fill in the gaps if there are any.</p>
-          <div class="form-item url">
-            <label>URL</label>
-            {{input name="siteUrl" type="url" value=model.siteUrl}}
-          </div>
-          <span>&nbsp;or</span>
-          <div class="form-item manifest">
-            {{#manifest-upload action="updateManifest"}}{{/manifest-upload}}
-          </div>
-          {{/generator-step}}
-          {{#generator-step step="2" stepTitle="Site Data" data=model action="stepUpdated" allowToggle=model.step1Complete}}
-          <p class="instructions">Here are the values we picked up from your site. Update or add any details below.</p>
-          <div class="form-item">
-            <label>Name</label>
-            {{input value=model.manifest.name focus-out="updateModel"}}
-          </div>
-          <div class="form-item">
->>>>>>> 14f327f7
             <label>Short Name</label>
             {{input value=model.manifest.short_name focus-out="updateModel"}}
           </div>
@@ -85,116 +52,6 @@
             <label>Orientation</label>
             {{view "select" content=model.orientation.names prompt="Select Orientation" value=selectedOrientation}}
           </div>
-<<<<<<< HEAD
-    {{/generator-step}}
-    {{#generator-step step="3" stepTitle="Capabilities" data=model action="stepUpdated" allowToggle=model.step1Complete}}
-    <div class="form-item">
-      {{#generator-checkbox type="checkbox" id="wat_sharing" name="wat_sharing" checked=model.manifest.wat_sharing action="updateModel"}}{{/generator-checkbox}}
-      <label for="wat_sharing">Sharing</label>
-    </div>
-    <div class="form-item">
-      {{#generator-checkbox type="checkbox" id="wat_search" name="wat_search" checked=model.manifest.wat_search action="updateModel"}}{{/generator-checkbox}}
-      <label for="wat_search">Search</label>
-    </div>
-    <div class="form-item">
-      {{#generator-checkbox type="checkbox" id="wat_secondary-pinning" name="wat_secondary-pinning" checked=model.manifest.wat_secondary-pinning action="updateModel"}}{{/generator-checkbox}}
-      <label for="wat_secondary-pinning">Secondary pinning</label>
-    </div>
-    <div class="form-item">
-      {{#generator-checkbox  type="checkbox" id="wat_geolocation" name="wat_geolocation" checked=model.manifest.wat_geolocation action="updateModel"}}{{/generator-checkbox}}
-      <label for="wat_geolocation">Geolocation</label>
-    </div>
-    <div class="form-item">
-      {{#generator-checkbox  type="checkbox" id="wat_tiles" name="wat_tiles" checked=model.manifest.wat_tiles action="updateModel"}}{{/generator-checkbox}}
-      <label for="wat_tiles">Live Tiles</label>
-    </div>
-    <div class="form-item">
-      {{#generator-checkbox  type="checkbox" id="wat_offline" name="wat_offline" checked=model.manifest.wat_offline action="updateModel"}}{{/generator-checkbox}}
-      <label for="wat_offline">Offline detection</label>
-    </div>
-    <div class="form-item">
-      {{#generator-checkbox  type="checkbox" id="wat_styles" name="wat_styles" checked=model.manifest.wat_styles action="updateModel"}}{{/generator-checkbox}}
-      <label for="wat_styles">Custom styles</label>
-    </div>
-    <div class="form-item">
-      {{#generator-checkbox  type="checkbox" id="wat_script" name="wat_script" checked=model.manifest.wat_script action="updateModel"}}{{/generator-checkbox}}
-      <label for="wat_script">Script injection</label>
-    </div>
-    {{/generator-step}}
-    {{#generator-step step="4" stepTitle="Custom Values" data=model action="stepUpdated" allowToggle=model.step1Complete}}
-    <p class="instructions">Specify custom members to be added to the manifest.</p>
-    <div class="form-item">
-      {{#member-list action="manageMember"}}{{/member-list}}
-     </div>
-    {{/generator-step}}
-    {{#generator-step step="5" stepTitle="App Store Details" data=model action="stepUpdated" allowToggle=model.step1Complete}}
-    <p class="instructions">We need a bit more info to get your apps ready for the different stores. If you provide us with the details below, we’ll make sure your projects are ready for each of the stores.</p>
-    <div class="form-item">
-      <label>Description</label>
-      {{input name="description" value=model.manifest.description focus-out="updateModel"}}
-      {{fa-icon "windows"}}
-      {{fa-icon "mobile-phone"}}
-      {{fa-icon "android"}}
-    </div>
-    <div class="form-item">
-      <label>Version</label>
-      {{input name="version" value=model.manifest.version focus-out="updateModel"}}
-      {{fa-icon "windows"}}
-      {{fa-icon "mobile-phone"}}
-      {{fa-icon "android"}}
-      {{fa-icon "apple"}}
-    </div>
-    <div class="form-item">
-      <label>Version Code</label>
-      {{input name="version_code" value=model.manifest.version_code focus-out="updateModel"}}
-      {{fa-icon "android"}}
-    </div>
-    <div class="form-item">
-      <label>Build</label>
-      {{input name="build" value=model.manifest.build focus-out="updateModel"}}
-      {{fa-icon "apple"}}
-    </div>
-    <div class="form-item">
-      <label>Publisher Display Name</label>
-      {{input name="publisher_display_name" value=model.manifest.publishername focus-out="updateModel"}}
-      {{fa-icon "windows"}}
-      {{fa-icon "mobile-phone"}}
-      {{fa-icon "apple"}}
-    </div>
-    <div class="form-item">
-      <label>Organization Identifier</label>
-      {{input name="organization_identifier" value=model.manifest.organizationid focus-out="updateModel"}}
-      {{fa-icon "apple"}}
-    </div>
-    {{/generator-step}}
-    {{#generator-step step="6" stepTitle="Download your package" data=model action="stepUpdated" allowToggle=model.step1Complete}}
-    	<a href="#" class="package-download">{{fa-icon "download"}}</a>
-    	{{#link-to 'usage' class="usage-link"}}Now: Learn how to distribute this package across different platforms{{/link-to}}
-    {{/generator-step}}
-  </ol>
-</div>
-<div class="pure-u-1-2 generator-section manifest-holder">
-  <header>
-    <h2 class="generator-section-title">W3C Manifest</h2>
-  </header>
-  <section class="manifest-body">
-    {{formatted-manifest data=model}}
-  </section>
-
-    {{#if model.suggestionsArray}}
-  <div class="errors">
-
-    <h5>Suggestions</h5>
-    {{#each section in model.suggestionsArray}}
-      <h6>{{section.title}} <span>({{section.suggestions.length}})</span></h6>
-      {{#each item in section.suggestions}}
-      <li>{{item}}</li>
-      {{/each}}
-    {{/each}}
-    </div>
-    {{/if}}
-    </div>
-=======
           {{/generator-step}}
           {{#generator-step step="3" stepTitle="Capabilities" data=model action="stepUpdated" allowToggle=model.step1Complete}}
           <div class="form-item">
@@ -325,7 +182,4 @@
         </div>
         {{/if}}
       </div>
-    </div>
-  </section>
->>>>>>> 14f327f7
-</div>+    </div>