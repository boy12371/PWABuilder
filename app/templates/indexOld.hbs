--- conflicted
+++ resolved
@@ -58,11 +58,7 @@
 		<div class="pure-u-1 pure-u-md-1-3">
 			<h4>How manifoldJS Works</h4>
 			<p class="copy">manifoldJS takes the meta-data about your site and generates native "hosted" apps. If the platform doesn't support hosted apps, we use Cordova to polyfill it.</p>
-<<<<<<< HEAD
-			<li><a href="https://github.com/pwa-builder/ManifoldJS/wiki" target="_blank">Learn more</a></li>
-=======
-			<li><a href="https://github.com/pwa-builder/manifoldJS/wiki" target="_blank">Learn more</a></li>
->>>>>>> 7766876c
+		<li><a href="https://github.com/pwa-builder/ManifoldJS/wiki" target="_blank">Learn more</a></li>
 		</div>
 		<div class="pure-u-1 pure-u-md-1-3">
 			<h4>Standards-based</h4>
