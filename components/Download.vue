--- conflicted
+++ resolved
@@ -314,23 +314,6 @@
       return;
     }
 
-<<<<<<< HEAD
-    const overrideValues = {
-      uri: window.location.href,
-      pageName: `download/${platform}`,
-      pageHeight: window.innerHeight
-    };
-
-    this.$awa(overrideValues);
-
-    try {
-      this.isReady = false;
-
-      await this.build({ platform: platform, href: this.siteHref, options: parameters });
-
-      if (this.archiveLink) {
-        window.location.href = this.archiveLink;
-=======
     if (platform === "androidTWA") {
       await this.handleTWA();
     } else {
@@ -359,7 +342,6 @@
       } catch (e) {
         this.isReady = true;
         this.errorMessage = e;
->>>>>>> 5e43e265
       }
     }
 
@@ -370,21 +352,12 @@
     };
 
     if (this.$awa) {
+
+    try {
       this.$awa(overrideValues);
     }
   }
 }
-<<<<<<< HEAD
-
-declare var awa: any;
-
-Vue.prototype.$awa = function(config) {
-  awa.ct.capturePageView(config);
-  return;
-};
-</script>
-=======
->>>>>>> 5e43e265
 
 declare var awa: any;
 
