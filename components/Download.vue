<template>
  <button
    :class="{'pwa-button--brand': isBrand, 'pwa-button--total_right': isRight}"
    @click="buildArchive(platform, parameters);  $awa( { 'referrerUri': `https://www.pwabuilder.com/download/${platform}` });"
  >
    <span v-if="isReady">
      <i v-if="!showMessage" class="fas fa-long-arrow-alt-down"></i>

      <span v-if="showMessage">{{ message$ }}</span>
    </span>

    <div id="colorSpinner" v-if="!isReady">
      <div class="flavor">
        <div class="colorbands"></div>
      </div>
      <div class="icon">
        <div class="lds-dual-ring"></div>
      </div>
    </div>

    <div id="errorDiv" v-if="errorMessage">{{ errorMessage }}</div>
  </button>
</template>

<script lang="ts">
import Vue from "vue";
import Component from "nuxt-class-component";
import Loading from "~/components/Loading.vue";
import { Prop } from "vue-property-decorator";
import { Action, State, namespace } from "vuex-class";

import * as publish from "~/store/modules/publish";

const PublishState = namespace(publish.name, State);
const PublishAction = namespace(publish.name, Action);

declare var awa: any;

Vue.prototype.$awa = function(config) {
  awa.ct.capturePageView(config);

  return;
};

@Component({
  components: {
    Loading
  }
})
export default class extends Vue {
  public isReady = true;
  public errorMessage = "";
  public siteHref: string = "/";

  @Prop({ type: String, default: "" })
  public readonly platform: string;

  @Prop({
    type: Array,
    default: function() {
      return [];
    }
  })
  public readonly parameters: string[];

  @Prop({ type: Boolean, default: false })
  public readonly isBrand: boolean;

  @Prop({ type: Boolean, default: false })
  public readonly isRight: boolean;

  @Prop({ type: String, default: "" })
  private readonly message: string;
  public message$ = "";

  @Prop({ type: Boolean, default: false })
  public showMessage: boolean;

  @PublishState archiveLink: string;
  @PublishAction build;

  public created(): void {
    this.message$ = this.message;

    const sessionRef = sessionStorage.getItem('currentURL');
    if (sessionRef) {
      this.siteHref = sessionRef;
      console.log('this.siteHref', this.siteHref);
    }
  }

  public async buildArchive(
    platform: string,
    parameters: string[],
  ): Promise<void> {
    if (!this.isReady) {
      return;
    }

    try {
      this.isReady = false;

      await this.build({ platform: platform, href: this.siteHref, options: parameters });

      if (this.archiveLink) {
        window.location.href = this.archiveLink;
      }

      // Because browser delay
      setTimeout(() => (this.isReady = true), 3000);
    } catch (e) {
      this.isReady = true;
      this.errorMessage = e;
    }
  }
}
</script>


<style lang="scss" scoped>
#errorDiv {
  position: absolute;
  color: white;
  width: 15em;
  text-align: start;
  font-size: 14px;
  position: fixed;
  bottom: 2em;
  right: 2em;
  background: #3C3C3C;
  padding: 1em;
  border-radius: 4px;
}

#colorSpinner {
<<<<<<< HEAD
  /*margin-top: -4px;
  margin-left: 12px;*/
=======
  margin-top: -4px;
>>>>>>> aceab951
}

@-moz-document url-prefix() {
  #colorSpinner {
    margin-top: 38px !important;
    margin-left: 10px !important;
  }
}

.flavor {
  position: relative;
  width: 32px;
  height: 32px;
  border-radius: 40px;
  overflow: hidden;
  left: -7px;
  top: -2px;
}

.flavor > .colorbands {
  position: relative;
  top: 0%;
  left: -20%;

  width: 140%;
  height: 800%;

  background-image: linear-gradient(
    0deg,
    #1fc2c8 25%,
    #9337d8 50%,
    #9337d8 75%,
    #1fc2c8 100%
  );
  background-position: 0px 0px;
  background-repeat: repeat-y;

  animation: colorbands 100s linear infinite;
  transform: rotate(180deg);
}

@keyframes colorbands {
  to {
    background-position: 0 -1000vh;
  }
}

.icon {
  position: relative;
  color: white;
  top: -27px;

  .lds-dual-ring {
    display: inline-block;
    width: 32px;
    height: 32px;
  }

  .lds-dual-ring:after {
    content: " ";
    display: block;
    width: 16px;
    height: 16px;
    margin: 1px;
    border-radius: 50%;
    border: 5px solid #fff;
    border-color: #fff transparent #fff transparent;
    animation: lds-dual-ring 1.2s linear infinite;
  }

  @keyframes lds-dual-ring {
    0% {
      transform: rotate(0deg);
    }
    100% {
      transform: rotate(360deg);
    }
  }
}

</style><|MERGE_RESOLUTION|>--- conflicted
+++ resolved
@@ -133,12 +133,7 @@
 }
 
 #colorSpinner {
-<<<<<<< HEAD
-  /*margin-top: -4px;
-  margin-left: 12px;*/
-=======
   margin-top: -4px;
->>>>>>> aceab951
 }
 
 @-moz-document url-prefix() {
