--- conflicted
+++ resolved
@@ -129,7 +129,10 @@
         type: 'module'
       },
       {
-<<<<<<< HEAD
+        src: '/pwa-install.js', 
+        type: 'module 
+      },
+
         src: '/pwab-push.js',
         type: 'module'
       },
@@ -143,9 +146,6 @@
       },
       {
         src: 'https://cdn.jsdelivr.net/npm/@pwabuilder/pwainstall@1.2.8',
-=======
-        src: '/pwa-install.js',
->>>>>>> 5e43e265
         type: 'module'
       }
     ]
