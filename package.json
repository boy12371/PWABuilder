{
  "name": "manifoldjs-site",
  "version": "0.0.0",
  "description": "Small description for appmyweb goes here",
  "private": true,
  "directories": {
    "doc": "doc",
    "test": "tests"
  },
  "scripts": {
    "start": "ember server",
    "build": "ember build",
    "test": "ember test"
  },
  "repository": "",
  "engines": {
    "node": ">= 0.12.2"
  },
  "author": "",
  "license": "MIT",
  "devDependencies": {
    "broccoli-asset-rev": "^2.0.2",
    "ember-cli": "0.2.3",
    "ember-cli-app-version": "0.3.3",
    "ember-cli-babel": "^4.0.0",
    "ember-cli-content-security-policy": "0.4.0",
    "ember-cli-dependency-checker": "0.0.8",
    "ember-cli-htmlbars": "0.7.4",
    "ember-cli-ic-ajax": "~0.1.2",
    "ember-cli-inject-live-reload": "^1.3.0",
    "ember-cli-qunit": "0.3.9",
    "ember-cli-uglify": "1.0.1",
    "ember-data": "1.0.0-beta.16.1",
    "ember-export-application-global": "^1.0.2",
<<<<<<< HEAD
    "ember-cli-sass": "~4.0.0-beta.5"
=======
    "ember-cli-uploader": "~0.3.6",
    "ember-cli-sass": "~4.0.0-beta.6"
>>>>>>> 75ba107f
  }
}<|MERGE_RESOLUTION|>--- conflicted
+++ resolved
@@ -32,11 +32,7 @@
     "ember-cli-uglify": "1.0.1",
     "ember-data": "1.0.0-beta.16.1",
     "ember-export-application-global": "^1.0.2",
-<<<<<<< HEAD
-    "ember-cli-sass": "~4.0.0-beta.5"
-=======
     "ember-cli-uploader": "~0.3.6",
     "ember-cli-sass": "~4.0.0-beta.6"
->>>>>>> 75ba107f
   }
 }