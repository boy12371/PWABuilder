<template>
  <div id="mainDiv">
    <HubHeader
      showFeatureDetailButton="true"
      :showFeatureDetailGraphButton="onGraph"
    ></HubHeader>

    <ion-toast-controller></ion-toast-controller>

    <div v-if="onAuth" id="clientIdBlock">
      <button v-if="!idGenerated" @click="generateID()">
        Generate Client ID
      </button>
      <div id="generatedDiv" v-else @click="generateID()">ID Generated</div>
    </div>

    <div v-if="shared" id="shareToast">URL copied for sharing</div>

    <main id="docsMain" v-html="docsContent"></main>
  </div>
</template>

<script lang="ts">
import Vue from "vue";
import Component from "nuxt-class-component";
import { Action, State, namespace } from "vuex-class";

import HubHeader from "~/components/HubHeader.vue";
import SnippitCode from "~/components/snippitCode.vue";

// import 'sharebutton';

import * as windowsStore from "~/store/modules/windows";

import * as marked from "marked";

const WindowsState = namespace(windowsStore.name, State);
const WindowsAction = namespace(windowsStore.name, Action);

// const baseURL = "https://pwabuilder-docs.azurewebsites.net/?control";

@Component({
  components: {
    HubHeader,
    SnippitCode
  }
})
export default class extends Vue {
  @WindowsState sample: windowsStore.Sample;
  @WindowsState samples: windowsStore.Sample[];

  @WindowsAction getSamples;

  currentSample: any = null;

  codeSnippits: any = null;

  shared: boolean = false;

  onAuth: boolean = false;
  onGraph: boolean = false;

  idGenerated: boolean = false;

  snippitMap = [
    {
      realName: "graphAuth",
      mappedName: "Login Graph Component",
      docsName: "login"
    },
    {
      realName: "graphContacts",
      mappedName: "People Graph Component",
      docsName: "people"
    },
    {
      realName: "graphCalendar",
      mappedName: "Agenda Graph Component",
      docsName: "agenda"
    },
    {
      realName: "graphCreateActivity",
      mappedName: "Activity Graph Component"
    },
    {
      realName: "share",
      mappedName: "Create Share"
    },
    {
      realName: "installButton",
      mappedName: "Install your PWA"
    },
    {
      realName: "authButton",
      mappedName: "Sign In with Microsoft, Google, Facebook"
    },
    {
      realName: "midi",
      mappedName: "Web MIDI"
    },
    {
      realName: "graphPeoplePicker",
      mappedName: "People Picker Graph Component",
      docsName: "people-picker"
    },
    {
      realName: "graphPerson",
      mappedName: "Person Graph Component",
      docsName: "person"
    },
    {
      realName: "graphTasks",
      mappedName: "Tasks Graph Component",
      docsName: "tasks"
    },

    {
      realName: "immersiveReader",
      mappedName: "Immersive Reader"
    }
  ];

  baseURL =
    "https://raw.githubusercontent.com/pwa-builder/pwabuilder-snippits/demo/src";

  baseGraphDocsURL =
    "https://docs.microsoft.com/en-us/graph/toolkit/components";

  docsContent: string | null = null;

  async mounted() {
    (<HTMLButtonElement>document.getElementById("backButton")).addEventListener(
      "click",
      this.goBack
    );
    (<HTMLButtonElement>(
      document.getElementById("featDetailShareButton")
    )).addEventListener("click", this.share);
    (<HTMLButtonElement>(
      document.getElementById("githubSnippitButton")
    )).addEventListener("click", this.goToGithub);
    this.$nextTick(function() {
      if (this.onGraph) {
        (<HTMLButtonElement>(
          document.getElementById("featDetailDocsButton")
        )).addEventListener("click", this.goToDocs);
      }
    });

    const overrideValues = {
      uri: window.location.href,
      pageName: this.$route.params.featureDetail,
      pageHeight: window.innerHeight
    };

    this.snippitMap.forEach(async snippit => {
      if (snippit.mappedName === this.$route.params.featureDetail) {
        this.currentSample = snippit;

        if (
          this.$route.params.featureDetail === "Microsoft Graph Authentication"
        ) {
          this.onAuth = true;
        } else {
          this.onAuth = false;
        }

        if (this.$route.params.featureDetail.toLowerCase().includes("graph")) {
          this.onGraph = true;
        } else {
          this.onGraph = false;
        }

        const response = await fetch(
          `${this.baseURL}/${snippit.realName}/${snippit.realName}.md`
        );
        const docsFile = await response.text();

        this.docsContent = marked(docsFile, {
          highlight: function(docsFile) {
            return require("highlight.js").highlightAuto(docsFile).value;
          }
        });
      }
    });

    this.$awa(overrideValues);
  }

  generateID() {
    const els = document.querySelectorAll(".hljs-string");

    for (let i = 0; i < els.length; i++) {
      if ((els[i] as any).textContent.toLowerCase().includes("client")) {
        els[i].textContent = '"a974dfa0-9f57-49b9-95db-90f04ce2111a"';
      }
    }

    setTimeout(() => {
      this.idGenerated = true;
    }, 700);
  }

  goToGithub() {
    window.open(
      `https://github.com/pwa-builder/pwabuilder-snippits/tree/demo/src/${this.currentSample.realName}/${this.currentSample.realName}.md`,
      "_blank"
    );
  }

  goToDocs() {
    window.open(
      `${this.baseGraphDocsURL}/${this.currentSample.docsName}`,
      "_blank"
    );
  }

  goBack() {
    if (document.referrer.indexOf(window.location.origin) === 0) {
      window.history.back();
    } else {
      // If the current document was not opened through a link (for example, user navigated to the page directly or through a bookmark)
      window.location.href = `${window.location.origin}/features`;
    }
  }

  async showToast() {
    const toastCtrl = document.querySelector("ion-toast-controller");
    await (toastCtrl as any).componentOnReady();

    const toast = await (toastCtrl as any).create({
      duration: 1300,
      message: "URL copied for sharing"
    });

    await toast.present();
  }

  async share() {
    if ((navigator as any).share) {
      try {
        await (navigator as any).share({
          title: "PWABuilder Feature",
          text: "Check out this cool feature you can add to your PWA",
          url: location.href
        });
      } catch (err) {
        console.error("trouble sharing with the web share api", err);
      }
    } else {
      if ((navigator as any).clipboard) {
        try {
          await (navigator as any).clipboard.writeText(location.href);

          this.showToast();
        } catch (err) {
          console.error(err);
        }
      } else {
        this.copyToClipboard(location.href);
        this.showToast();
      }
    }
  }

  copyToClipboard(str) {
    if (navigator.clipboard) {
      navigator.clipboard.writeText(str);
    } else if (document) {
      const el = document.createElement("textarea"); // Create a <textarea> element
      el.value = str; // Set its value to the string that you want copied
      el.setAttribute("readonly", ""); // Make it readonly to be tamper-proof
      el.style.position = "absolute";
      el.style.left = "-9999px"; // Move outside the screen to make it invisible
      document.body.appendChild(el); // Append the <textarea> element to the HTML document
      const selected =
        document.getSelection().rangeCount > 0 // Check if there is any content selected previously
          ? document.getSelection().getRangeAt(0) // Store selection if found
          : false; // Mark as false to know no selection existed before
      el.select(); // Select the <textarea> content
      document.execCommand("copy"); // Copy - only works as a result of a user action (e.g. click events)
      document.body.removeChild(el); // Remove the <textarea> element
      if (selected && document) {
        // If a selection existed before copying
        document.getSelection().removeAllRanges(); // Unselect everything on the HTML document
        document.getSelection().addRange(selected); // Restore the original selection
      }
    }
  }
}

Vue.prototype.$awa = function(config) {
  if (awa) {
    awa.ct.capturePageView(config);
  }
  
  return;
};

declare var awa: any;
</script>

<style lang="scss">
/* stylelint-disable */
@import "~assets/scss/base/variables";
@import "~assets/scss/vendor/highlightjs2";

.featDetailButton {
  margin-left: 10px;
  background: transparent;
  border: solid 1px white;
  border-radius: 24px;
  width: 99px;
  height: 42px;
  font-size: 14px;
  font-weight: bold;
  display: flex;
  justify-content: center;
  align-self: center;
  align-items: center;
  color: white;

  span {
    margin-left: 10px;
  }
}

#clientIdBlock {
  position: absolute;
  left: 38.8%;
  top: 14.4em;
}

#clientIdBlock button {
  background: linear-gradient(
    270deg,
    rgb(36, 36, 36) 23.15%,
    rgb(60, 60, 60) 57.68%
  );
  color: white;
  font-family: sans-serif;
  font-style: normal;
  font-weight: 600;
  font-size: 12px;
  line-height: 21px;
  border: none;
  padding-top: 6px;
  padding-bottom: 6px;
  padding-left: 20px;
  padding-right: 20px;
  border-radius: 20px;
}

#clientIdBlock #generatedDiv {
  color: white;
  width: 150.33px;
  font-family: sans-serif;
  font-style: normal;
  font-weight: 600;
  font-size: 12px;
  line-height: 21px;
  border: none;
  padding-top: 6px;
  padding-bottom: 6px;
  padding-left: 20px;
  padding-right: 20px;
  border-radius: 20px;
  background: linear-gradient(to right, #1fc2c8, #9337d8 116%);
  display: flex;
  align-items: center;
  justify-content: center;
}

#docsMain #contentContainer img {
  // responsive images
  max-width: 100%;
  height: auto;
}

#docsMain #contentContainer table {
  display: block;
  width: 100%;
  overflow: auto;

  thead {
    box-sizing: border-box;

    th {
      text-align: center;
      font-size: 1.1em !important;
      font-weight: 600;
      padding: 10px;
    }
  }

  tr {
    background-color: white;
    border: 1px solid #dfe2e5;
    border-spacing: 0;
    border-collapse: collapse;
  }

  td {
    padding: 6px 13px;
    border: 1px solid #dfe2e5;
  }
}

.codeBlockHeader {
  background: #cececead;
  display: flex;
  justify-content: flex-end;
  align-items: center;
  height: 34px;
  padding-right: 20px;
  border-radius: 4px 4px 0px 0px;
}

.codeBlockHeader p {
  margin-left: 24px;
  font-weight: bold;
  font-size: 14px !important;
}

#docsMain #contentContainer p {
  font-size: 16px;
  line-height: 22px;
}

#shareToast {
  position: absolute;
  bottom: 16px;
  right: 16px;
  background: #3c3c3c;
  color: white;
  padding: 1em;
  font-size: 14px;
  font-weight: bold;
  border-radius: 4px;
  padding-left: 1.4em;
  padding-right: 1.4em;
  animation-name: fadein;
  animation-duration: 0.3s;
}

@keyframes fadein {
  from {
    opacity: 0;
  }

  to {
    opacity: 1;
  }
}

.codeBlock code {
  font-size: 13px;
  white-space: pre-wrap;
}

.codeBlock pre {
  margin: 0;
}

#docsMain {
  background: white;
  margin-top: -80px;

  #headerDiv {
    background: rgba(31, 194, 200, 1);
    background: -moz-linear-gradient(
      left,
      rgba(31, 194, 200, 1) 0%,
      rgba(147, 55, 216, 1) 100%
    );
    background: -webkit-gradient(
      left top,
      right top,
      color-stop(0%, rgba(31, 194, 200, 1)),
      color-stop(100%, rgba(147, 55, 216, 1))
    );
    background: -webkit-linear-gradient(
      left,
      rgba(31, 194, 200, 1) 0%,
      rgba(147, 55, 216, 1) 100%
    );
    background: -o-linear-gradient(
      left,
      rgba(31, 194, 200, 1) 0%,
      rgba(147, 55, 216, 1) 100%
    );
    background: -ms-linear-gradient(
      left,
      rgba(31, 194, 200, 1) 0%,
      rgba(147, 55, 216, 1) 100%
    );
    background: linear-gradient(
      to right,
      rgba(31, 194, 200, 1) 0%,
      rgba(147, 55, 216, 1) 100%
    );

    height: 80px;
    display: flex;
    align-items: center;
    padding-left: 163px;

    h2 {
      font-weight: bold;
      font-size: 24px;
      color: white;
      margin-bottom: 0px;
      width: 55%;
    }
  }

  @media (max-width: 1336px) {
    #headerDiv {
      padding-left: 88px;
      padding-right: 35px;
    }
  }

  .codeBlock {
    overflow: auto;
    background: #f0f0f0;
    padding: 0px 24px 10px;
    border-radius: 0px 0px 4px 4px;
    margin-bottom: 2em;
  }

  #leftSide th {
    text-align: start;
  }

  #leftSide a {
    font-weight: bold;
    text-decoration: underline;
  }

  #contentContainer {
    display: flex;
    padding-left: 159px;
    padding-right: 159px;
    flex-direction: column-reverse;

    #leftSide {
      flex: 1;
      // width: 50%;
      margin-right: 20px;

      h3 {
        font-size: 24px;
<<<<<<< HEAD
        font-weight: bold;
        margin: 24px 0 16px 0;
      }

      h4 {
        font-size: 20px;
        font-weight: bold;
        margin: 24px 0 16px 0;
=======
        font-weight: bold;
        margin: 24px 0 16px 0;
      }

      h4 {
        font-size: 20px;
        font-weight: bold;
        margin: 24px 0 16px 0;
>>>>>>> 9bb6fa39
      }

      p {
        font-size: 16px;
      }

      #required-properties {
        margin-bottom: 24px;
      }

      th {
        font-size: 12px;
        font-weight: normal;
      }
    }

    #rightSide {
      display: initial;
      flex: 1;
      margin-top: 28px;

      h3 {
        font-size: 24px;
        font-weight: bold;
        margin: 24px 0 16px 0;
      }
    }
  }

  @media (max-width: 1336px) {
    #contentContainer {
      padding-left: 35px;
      padding-right: 35px;
    }
  }
}

#featureDetailButtons {
  width: 100%;
  height: 80px;
  display: flex;
  flex-wrap: wrap;
  align-content: center;
  padding-right: 20px;
  padding-left: 20px;
}

#backButton {
  background: white;
  border-radius: 50%;
  border: none;
  font-size: 14px;
  height: 42px;
  width: 42px;
  align-self: center;
}

#featDetailTitle {
  flex-grow: 4;
}

@media (max-width: 800px) {
  #docsMain #headerDiv h2 {
    width: 45%;
  }
}

@media (max-width: 700px) {
  #docsMain #headerDiv h2 {
    width: 40%;
  }
}

@media (max-width: 650px) {
  #docsMain #contentContainer {
    padding-left: 25px;
    padding-right: 25px;
  }

  #docsMain #contentContainer #leftSide,
  #docsMain #contentContainer #rightSide {
    width: 100%;
    margin-right: 0px;
    margin-left: 0px;
  }
}

@media (max-width: 630px) {
  #docsMain #headerDiv h2 {
    display: none;
  }
}

@media (max-width: 420px) {
  #featureDetailButtons :nth-child(5) {
    display: none;
  }
}

@media (max-width: 300px) {
  #featDetailDocsButton {
    display: none;
  }
  #featDetailShareButton {
    display: none;
  }
}

div#rightSide::before {
    content: "Quick startup guide";
    font-size: 28px;
    font-weight: bold;
    margin: 28px 0px 16px 0;
}

div#leftSide::before {
    content: "Documentation";
    font-size: 28px;
    font-weight: bold;
    margin: 28px 0px 16px 0;
}
</style><|MERGE_RESOLUTION|>--- conflicted
+++ resolved
@@ -551,7 +551,6 @@
 
       h3 {
         font-size: 24px;
-<<<<<<< HEAD
         font-weight: bold;
         margin: 24px 0 16px 0;
       }
@@ -560,16 +559,6 @@
         font-size: 20px;
         font-weight: bold;
         margin: 24px 0 16px 0;
-=======
-        font-weight: bold;
-        margin: 24px 0 16px 0;
-      }
-
-      h4 {
-        font-size: 20px;
-        font-weight: bold;
-        margin: 24px 0 16px 0;
->>>>>>> 9bb6fa39
       }
 
       p {
