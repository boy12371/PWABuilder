--- conflicted
+++ resolved
@@ -4,11 +4,8 @@
       showFeatureDetailButton="true"
       :showFeatureDetailGraphButton="onGraph"
     ></HubHeader>
-<<<<<<< HEAD
 
     <ion-toast-controller></ion-toast-controller>
-=======
->>>>>>> 5e43e265
 
     <div v-if="onAuth" id="clientIdBlock">
       <button v-if="!idGenerated" @click="generateID()">
@@ -159,11 +156,8 @@
       pageName: this.$route.params.featureDetail,
       pageHeight: window.innerHeight
     };
-<<<<<<< HEAD
 
     this.$awa(overrideValues);
-=======
->>>>>>> 5e43e265
 
     this.snippitMap.forEach(async snippit => {
       if (snippit.mappedName === this.$route.params.featureDetail) {
@@ -234,6 +228,18 @@
       // If the current document was not opened through a link (for example, user navigated to the page directly or through a bookmark)
       window.location.href = `${window.location.origin}/features`;
     }
+  }
+
+  async showToast() {
+    const toastCtrl = document.querySelector("ion-toast-controller");
+    await (toastCtrl as any).componentOnReady();
+
+    const toast = await (toastCtrl as any).create({
+      duration: 1300,
+      message: "URL copied for sharing"
+    });
+
+    await toast.present();
   }
 
   async share() {
@@ -287,15 +293,10 @@
 }
 
 Vue.prototype.$awa = function(config) {
-<<<<<<< HEAD
-  console.log("config", config);
-  awa.ct.capturePageView(config);
-=======
   if (awa) {
     awa.ct.capturePageView(config);
   }
   
->>>>>>> 5e43e265
   return;
 };
 
@@ -540,14 +541,18 @@
     text-decoration: underline;
   }
 
+  #leftSide > table > tbody > tr:nth-child(1) > td:nth-child(1),
+  #leftSide > table > tbody > tr:nth-child(2) > td:nth-child(1) {
+    font-size: 12px;
+    font-weight: bold;
+    width: 140px;
+  }
+
   #contentContainer {
     display: flex;
     padding-left: 159px;
     padding-right: 159px;
-<<<<<<< HEAD
-=======
     flex-direction: column-reverse;
->>>>>>> 5e43e265
 
     #leftSide {
       flex: 1;
@@ -626,21 +631,13 @@
 }
 
 @media (max-width: 800px) {
-<<<<<<< HEAD
-  #docsMain #headerDiv h2 {
-=======
   #docsMain .headerDiv h2 {
->>>>>>> 5e43e265
     width: 45%;
   }
 }
 
 @media (max-width: 700px) {
-<<<<<<< HEAD
-  #docsMain #headerDiv h2 {
-=======
   #docsMain .headerDiv h2 {
->>>>>>> 5e43e265
     width: 40%;
   }
 }
@@ -660,11 +657,7 @@
 }
 
 @media (max-width: 630px) {
-<<<<<<< HEAD
-  #docsMain #headerDiv h2 {
-=======
   #docsMain .headerDiv h2 {
->>>>>>> 5e43e265
     display: none;
   }
 }
