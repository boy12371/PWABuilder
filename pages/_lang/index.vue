
<template>
<section>
  <div class="l-generator-step">
    <div class="pure-g padding">
      <section id="getStartedBlock">
        <div id="quickTextBlock">
          <h2 id="quickBlockText">{{ $t('home.mast_title') }}</h2>

          <p id="quickBlockPlaceholder">{{ $t('home.mast_tag') }}</p>
        </div>

        <div id="bottomBlock">
          <div id="leftBlock">
            <form @submit.prevent="checkUrlAndGenerate" @keydown.enter.prevent="checkUrlAndGenerate">
              <input id="getStartedInput" :aria-label="$t('generator.url')" :placeholder="$t('generator.placeholder_url')" name="siteUrl" type="text" ref="url"
                v-model="url$" autofocus />

              <button @click=" $awa( { 'referrerUri': 'https://preview.pwabuilder.com/build/manifest-scan' })" id="getStartedButton">
                {{ $t('generator.start') }}
                <Loading :active="inProgress" class="u-display-inline_block u-margin-left-sm"/>
              </button>
            </form>
          </div>
        </div>
      </section>
    </div>
  </div>
  <section class="pure-g proTag">
    <div id="alreadyPWA"> 
      <h3>Already have an awesome PWA?</h3>
      <a href="">Click here for a bunch of cool, free extras that you can add to your PWA to make it even better!</a>
    </div>
  </section>
  <GeneratorMenu :first-link-path="true" />
  <div id="goodPWAHeaderBlock">
    <h2>  {{ $t('home.what_makes_title') }}</h2>
    <p>{{ $t('home.what_makes_body') }}</p>
  </div>
  <div class="homeGood">
    <GoodPWA :allGood="true"/>
  </div>
  <div id="otherTools">
    <div id="otherHeaderBlock">
      <h2>Other useful tools</h2>
    </div>

    <div id="otherBar">
      <div id="otherTool">
        <img />
        <h4>Lorem ipsum so dolor</h4>
        <p>Lorem ipsum so dolor sit amet etc and a quick summary about what a PWA is. Also a link to more information</p>
      </div>

      <div id="otherTool">
        <img />
        <h4>Lorem ipsum so dolor</h4>
        <p>Lorem ipsum so dolor sit amet etc and a quick summary about what a PWA is. Also a link to more information</p>
      </div>

      <div id="otherTool">
        <img />
        <h4>Lorem ipsum so dolor</h4>
        <p>Lorem ipsum so dolor sit amet etc and a quick summary about what a PWA is. Also a link to more information</p>
      </div>

      <div id="otherTool">
        <img />
        <h4>Lorem ipsum so dolor</h4>
        <p>Lorem ipsum so dolor sit amet etc and a quick summary about what a PWA is. Also a link to more information</p>
      </div>
    </div>
  </div>
</section>
</template>



<script lang='ts'>
import Vue from 'vue';
import Component from 'nuxt-class-component';
import { Action, State, namespace } from 'vuex-class';

import GeneratorMenu from '~/components/GeneratorMenu.vue';
import GoodPWA from '~/components/GoodPWA.vue';
import Loading from '~/components/Loading.vue';
import * as generator from '~/store/modules/generator';

const GeneratorState = namespace(generator.name, State);
const GeneratorAction = namespace(generator.name, Action);

@Component({
  components: {
    GeneratorMenu,
    Loading,
    GoodPWA
  }
})
export default class extends Vue {
  public url$: string | null = null;
  public generatorReady = true;
  public error: string | null = null;

  @GeneratorState url: string;
  @GeneratorAction updateLink;
  @GeneratorAction getManifestInformation;

  public created(): void {
    this.url$ = this.url;
  }

  public get inProgress(): boolean {
    return !this.generatorReady && !this.error;
  }

  public skipCheckUrl(): void {
    this.$router.push({
      name: 'serviceworker'
    });
  }

  public async checkUrlAndGenerate(): Promise<void> {
    this.generatorReady = false;
    this.error = null;

    try {
      this.updateLink(this.url$);

      if (!this.url$) {
        return;
      }

      this.url$ = this.url;

      await this.getManifestInformation();

      this.$router.push({
<<<<<<< HEAD
        name: 'publish'
=======
        // name: 'generate'
        name: 'gettingStarted'
>>>>>>> 5d727336
      });
    } catch (e) {
      this.error = e;
    }
  }
}

declare var awa: any;

Vue.prototype.$awa = function(config) {
  awa.ct.capturePageView(config);

  return;
};
</script>

<style lang="scss" scoped>
  @import '~assets/scss/base/variables';

  #otherTools {
    display: none;
  }

  .padding {
    margin-bottom: 100px;
    margin-left: 138px;
    padding-bottom: 48px;
    padding-right: 190px;
    padding-top: 64px;
    width: 100%;
  }

  .proTag {
    font-size: 22px;
    margin: 134px 138px 0 138px;
    width: 256px;
  }

  .proTag a,
  .proTag a:visited {
    color: $color-brand-quintary;
    font-size: 16px;
  }

  .proTag h3 {
    color: $color-brand-primary;
    font-size: 24px;
  }

  #whatMakesBlock,
  #otherTools {
    padding-bottom: 48px;
    padding-left: 68px;
    padding-right: 68px;
    padding-top: 65px;
  }

  #quickBlockText {
    color: $color-brand-quintary;
    font-size: 36px;
    font-weight: 600;
    margin: 0;
  }
  
  #quickBlockPlaceholder {
    color: $color-brand-quintary;
    font-size: 24px;
  }

  .l-generator-step {
    padding: 0;
  }

  #bottomBlock {
    display: flex;
    flex-direction: row;
    justify-content: space-between;
  }

  #getStartedBlock {
    display: flex;
    flex-direction: column;
    justify-content: space-between;
    width: 100%;
  }

  p {
    font-size: 16px;
  }

  #quickTextBlock {
    margin-bottom: 27px;
  }

  #quickTextBlock,
  #leftBlock,
  #alreadyPWA {
    width: 472px;
  }
  
  #getStartedInput {
    border: solid 1px grey;
    border-radius: 1px;
    font-size: 14px;
    padding: 10px;
    width: 280px;
  }

  #goodPWAHeaderBlock {
    color: $color-brand-primary;
    font-size: 16px;
    line-height: 24px;
    margin-left: 138px;
    margin-top: 100px;
    width: 376px;

    h2 {
      color: $color-brand-primary;
      font-size: 24px;
    }
  }

  #getStartedButton {
    background-color: $color-brand-quintary;
    border: none;
    border-radius: 1px;
    color: $color-brand-primary;
    font-size: 14px;
    margin-left: 8px;
    padding: 10px;
    text-align: center;
  }

  #otherTool {
    margin-top: 41px;
    width: 280px;
  }

  #otherTool p {
    width: 184px;
  }

  #otherTool img {
    height: 184px;
    width: 280px;
  }
</style>
<|MERGE_RESOLUTION|>--- conflicted
+++ resolved
@@ -135,12 +135,9 @@
       await this.getManifestInformation();
 
       this.$router.push({
-<<<<<<< HEAD
-        name: 'publish'
-=======
+
         // name: 'generate'
         name: 'gettingStarted'
->>>>>>> 5d727336
       });
     } catch (e) {
       this.error = e;
