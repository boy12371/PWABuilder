<template>
  <main id="publishMain">
    <HubHeader></HubHeader>

    <div
      v-if="openAndroid || openWindows || openTeams || showBackground"
      class="has-acrylic-40 is-dark"
      id="modalBackground"
    ></div>

    <!-- appx modal -->
    <Modal
      id="appxModal"
      :title="$t('publish.generate_appx')"
      ref="appxModal"
      @modalSubmit="onSubmitAppxModal"
      @cancel="onCancelAppxModal"
      v-on:modalOpened="modalOpened()"
      v-on:modalClosed="modalClosed()"
      v-if="appxForm"
    >
      <div id="topLabelBox" slot="extraP">
        <label id="topLabel">
          {{ $t("publish.enter_your") }}
          <a
            href="https://developer.microsoft.com/en-us/windows"
            target="_blank"
            >{{ $t("publish.dev_center") }}</a
          >
          {{ $t("publish.publisher_details") }}
        </label>
      </div>

      <section id="appxModalBody">
        <div>
          <label>{{ $t("publish.label_publisher") }}</label>
        </div>

        <input
          class="l-generator-input l-generator-input--largest"
          :placeholder="$t('publish.placeholder_publisher')"
          type="text"
          v-model="appxForm.publisher"
          requied
        />

        <div class="form-item">
          <label>{{ $t("publish.label_identity") }}</label>
          <label>{{ $t("publish.label_publisher_id") }}</label>
        </div>

        <input
          class="l-generator-input l-generator-input--largest"
          :placeholder="$t('publish.placeholder_identity')"
          type="text"
          v-model="appxForm.publisher_id"
          requied
        />

        <div class="form-item">
          <label>{{ $t("publish.label_package") }}</label>
        </div>
        <input
          class="l-generator-input l-generator-input--largest"
          :placeholder="$t('publish.placeholder_package')"
          type="text"
          v-model="appxForm.package"
          requied
        />

        <div class="form-item">
          <label>{{ $t("publish.label_version") }}</label>
        </div>
        <input
          class="l-generator-input l-generator-input--largest"
          :placeholder="$t('publish.placeholder_version')"
          type="text"
          v-model="appxForm.version"
          requied
        />

        <p class="l-generator-error" v-if="appxError">
          <span class="icon-exclamation"></span>
          {{ $t(appxError) }}
        </p>
      </section>
    </Modal>

  <Modal
    :title="$t('publish.package_name')"
    :button_name="$t('modal.done')"
    ref="androidPWAModal"
    @modalSubmit="onDoneAndroidPWAModal"
    @cancel="onCancelAndroidPWAModal"
    v-on:modalOpened="modalOpened()"
    v-on:modalClosed="androidModalClosed()"
    v-if="androidForm"
    >
      <div id="topLabelBox" slot="extraP">
        <label id="topLabel">
          {{ $t("publish.package_name_detail") }}
        </label>
      </div>

      <section id="#androidModalBody">
        <div>
          <label>{{ $t("publish.label_package_name") }}</label>
        </div>

        <input
          class="l-generator-input l-generator-input--largest"
          :placeholder="$t('publish.placeholder_package_name')"
          type="text"
          v-model="androidForm.package_name"
          requied
        />
        <p class="l-generator-error" v-if="androidPWAError">
          <span class="icon-exclamation"></span>
          {{ $t(androidPWAError) }}
        </p>
      </section>
    </Modal>

    <div v-if="openAndroid" ref="androidModal" id="androidPlatModal">
      <button @click="closeAndroidModal()" id="closeAndroidPlatButton">
        <i class="fas fa-times"></i>
      </button>

      <section id="androidModalBody">
        <div>
          <p id="androidModalP">
            Download your
            <a
              href="https://developers.google.com/web/updates/2019/08/twas-quickstart"
              >PWA package</a
            >
            for Google Play
          </p>

          <a
            href="https://developers.google.com/web/updates/2019/02/using-twa#establish_an_association_from_the_website_to_the_app"
            id="androidModalSubText"
          >
            Your download will contain instructions for how to submit your app
            to the Google Play store
            <i class="fas fa-external-link-alt"></i>
          </a>
          <p v-if="this.androidForm.package_name">
            <span>Package Name: </span>   {{ $t(this.androidForm.package_name) }}
          </p>
        </div>

        <div id="androidModalButtonSection">
          <Download
            :showMessage="true"
            :packageName="this.androidForm.package_name"
            class="androidDownloadButton"
            platform="androidTWA"
            message="Download"
          />
          <button
            class="androidDownloadButton"
            @click="openAndroidOptionModal();"
          >
            Options
          </button>
        </div>

        <div id="extraSection">
          <p>
            Your PWA will be a Trusted Web Activity.
            <Download
              :showMessage="true"
              id="legacyDownloadButton"
              class="webviewButton"
              platform="android"
              message="Use a legacy webview instead (not recommended)"
            />
          </p>
        </div>
      </section>
    </div>

    <div v-if="openWindows" ref="windowsModal" id="androidPlatModal">
      <button @click="closeAndroidModal()" id="closeAndroidPlatButton">
        <i class="fas fa-times"></i>
      </button>

      <section id="androidModalBody">
        <div>
          <p id="androidModalP">
            You'll get a side-loadable version of your PWA (requires Win10 in
            dev mode) to test your PWA right away. The Generate Appx button can
            be used to generate a PWA package to submit to the Microsoft Store.
          </p>
        </div>

        <div id="androidModalButtonSection">
          <Download
            class="androidDownloadButton"
            platform="windows10"
            :message="$t('publish.download')"
            :showMessage="true"
          />
          <button
            class="androidDownloadButton"
            @click="
              openAppXModal();
              $awa({
                referrerUri: 'https://www.pwabuilder.com/publish/windows10-appx'
              });
            "
          >
            Generate
          </button>
        </div>
      </section>
    </div>

    <div v-if="openTeams" ref="teamsModal" id="teamsModal" class="platModal">
      <button @click="closeTeamsModal()" class="closeModalPlatButton">
        <i class="fas fa-times"></i>
      </button>
      <section class="platModalBody platModalForm">
        <div class="platModalField">
          <label for="package-name">
            <h4>Publisher Name</h4>
          </label>
          <input
            type="text"
            name="package-name"
            placeholder="Publisher Name"
            v-model="teamsForm.publisherName"
            @change="validateTeamsForm()"
          />
        </div>
        <div class="platModalField">
          <label for="short-description">
            <h4>Short app description</h4>
            <p>Describe your app in 80 characters or less</p>
          </label>
          <textarea
            name="short-description"
            class="short"
            :class="{ 'error': teamsForm.shortDescription !== null && teamsForm.shortDescription.length > 80 }"
            v-model="teamsForm.shortDescription"
            @change="validateTeamsForm()"
          >
          </textarea>
        </div>
        <div class="platModalField">
          <label for="long-description">
            <h4>Long app description</h4>
            <p>Describe your app in 4000 characters or less</p>
          </label>
          <textarea
            name="long-description"
            :class="{ 'error': teamsForm.longDescription !== null && teamsForm.longDescription.length > 4000 }"
            v-model="teamsForm.longDescription"
            @change="validateTeamsForm()"
          >
          </textarea>
        </div>
        <div class="platModalField">
          <label for="privacy">
            <h4>Privacy URL</h4>
          </label>
          <input
            name="privacy"
            type="text"
            placeholder="www.somewebsite/privacy"
            v-model="teamsForm.privacyUrl"
            @change="validateTeamsForm()"
          />
        </div>
        <div class="platModalField">
          <label for="terms">
            <h4>Terms of Use URL</h4>
          </label>
          <input
            names="terms"
            type="text"
            placeholder="www.somewebsite/termsofuse"
            v-model="teamsForm.termsOfUseUrl"
            @change="validateTeamsForm()"
          />
        </div>

        <div class="platModalField file-chooser">
          <label for="upload-image-color">
            <h4>App Image</h4>
            <p>The image needs to be 192x192, a solid background color, preferably the same as your w3c manifest background color.</p>
          </label>
          <button id="uploadIconImage-color" name="upload-image-color" @click="clickUploadColorFileInput()">Choose File</button>
          <input id="upload-file-input-color"
            name="upload-image-color"
            type="file"
            accept="image/jpeg image/png image/svg+xml"
            @change="handleUploadColorIcon()"
          />
          <Loading :active="true" class="image-upload-loader" v-show="this.uploadColorLoaderActive"/>
          <p class="file-description" v-show="!this.uploadColorLoaderActive">{{ this.teamsForm.colorImageFile ? this.teamsForm.colorImageFile.name : "No file chosen" }}</p>
        </div>

        <div class="platModalField file-chooser">
          <label for="upload-image-outline">
            <h4>Teams Silhouette (optional)</h4>
            <p>This image needs to be 32x32, the background transparent, and the silhouette of your app icon in white.</p>
          </label>
          <button id="uploadIconImage-outline" name="upload-image-outline" @click="clickUploadOutlineFileInput()">Choose File</button>
          <input id="upload-file-input-outline"
            name="upload-image-outline"
            type="file"
            accept="image/jpeg image/png image/svg+xml"
            @change="handleUploadOutlineIcon()"
          />
          <Loading :active="true" class="image-upload-loader" v-show="this.uploadOutlineLoaderActive"/>
          <p class="file-description" v-show="!this.uploadOutlineLoaderActive">{{ this.teamsForm.outlineImageFile ? this.teamsForm.outlineImageFile.name : "No file chosen" }}</p>
        </div>

        <div class="platModalButtonSection">
          <Download
            class="platModalDownloadButton"
            platform="msteams"
            :packageName="this.teamsForm.publisherName"
            :parameters="[JSON.stringify(this.teamsForm)]"
            :message="$t('publish.download')"
            :showMessage="true"
          />
        </div>
      </section>
    </div>

    <section id="publishSideBySide">
      <section id="publishLeftSide">
        <div id="introContainer">
          <h2>Everything you need to make your PWA</h2>

          <p>
            If you haven’t already, download the content below and publish it to
            your website. Making these changes to your website is all you need
            to become a PWA. You may also want to publish your PWAs to the
            different app markets, you will find the packages for each of these
            on the right.
          </p>

          <!--<div id="publishActionsContainer">-->
          <!--<button id="downloadAllButton">Download your PWA files</button>-->
          <!--<Download id="downloadAllButton" platform="web" message="Download your PWA files"/>-->
          <!--</div>-->

          <!--temp impl for demo-->
        </div>
      </section>

      <section id="publishRightSide">
        <div id="platformsListContainer">
          <ul>
            <div
              @mouseover="platCardHover($event)"
              @mouseleave="platCardUnHover($event)"
              id="pwaMainCard"
              class="pwaCard"
            >
              <div class="pwaCardHeaderBlock">
                <div class="pwaCardIconBlock">
                  <img class="pwaIcon" src="~/assets/images/pwaLogo.svg" alt="PWA Logo" />
                  <h2>Progressive Web App</h2>
                </div>
              </div>

              <p>
                If you haven’t already, download these files and publish it to
                your website. Making these changes to your website is all you
                need to become a PWA.
              </p>

              <section class="platformDownloadBar">
                <Download
                  class="platformDownloadButton"
                  platform="web"
                  message="Download your PWA files"
                  aria-label="Download your PWA files"
                />
              </section>
            </div>

            <!-- Microsoft Teams Integration -->
            <div
              @mouseover="platCardHover($event)"
              @mouseleave="platCardUnHover($event)"
<<<<<<< HEAD
=======
              id="pwaTeamsCard"
              class="pwaCard"
            >
              <div class="pwaCardHeaderBlock">
                <div class="pwaCardIconBlock">
                  <img id="teamsIconImg" src="~/assets/images/teams-icon.png" alt="Teams Logo" />
                  <h2>Microsoft Teams</h2>
                </div>
              </div>

              <p>
                Submit your PWA for further engagement on Microsoft Teams.
              </p>

              <section class="platformDownloadBar">
                <button
                  class="platformDownloadButton"
                  @click="openTeamsModal()"
                  aria-label="Open Teams Modal"
                >
                  <i class="fas fa-long-arrow-alt-down" aria-label="Open Teams Icon"></i>
                </button>
              </section>
            </div>

            <div
              @mouseover="platCardHover($event)"
              @mouseleave="platCardUnHover($event)"
>>>>>>> 5e43e265
              id="pwaAndroidCard"
              class="pwaCard"
            >
              <div class="pwaCardHeaderBlock">
                <i class="fab fa-android platformIcon" aria-label="Android Icon"></i>
                <h2>Android</h2>
              </div>

              <p>
                PWAs are available through the browser on Android, however your
                PWA can also be submitted to the play store by submitting the
                package you get below.
              </p>

              <section class="platformDownloadBar">
                <button
                  class="platformDownloadButton"
                  @click="openAndroidModal()"
                  aria-label="Open Android Modal"
                >
                  <i class="fas fa-long-arrow-alt-down" aria-label="Open Android Icon"></i>
                </button>
              </section>
            </div>

            <!--samsung platform-->
            <div
              @mouseover="platCardHover($event)"
              @mouseleave="platCardUnHover($event)"
              id="pwaSamsungCard"
              class="pwaCard"
            >
              <div class="pwaCardHeaderBlock">
                <svg
                  width="89"
                  height="30"
                  viewBox="0 0 89 30"
                  fill="none"
                  xmlns="http://www.w3.org/2000/svg"
                  aria-label="Samsung Icon"
                >
                  <path
                    d="M88.5919 7.15122C87.3559 0.0897582 66.5652 -2.11414 42.1107 2.2037C31.8699 4.04778 22.6001 6.74643 15.3609 9.75992C16.4644 9.8049 17.3031 10.0298 17.7887 10.5695C18.186 10.9743 18.3625 11.514 18.3625 12.1887V12.9083H15.9789V12.2787C15.9789 11.7839 15.6699 11.4241 15.1402 11.4241C14.6988 11.4241 14.3898 11.649 14.3015 12.0538C14.2574 12.1887 14.2574 12.3686 14.3015 12.5485C14.5663 13.628 18.0977 14.2577 18.4949 16.2367C18.5391 16.5065 18.6274 17.0463 18.4949 17.8109C18.2742 19.3851 16.9058 20.0148 15.1402 20.0148C12.7124 20.0148 11.6971 18.8454 11.6971 17.2262V16.4616H14.2574V17.4061C14.2574 17.9458 14.6546 18.2607 15.1402 18.2607C15.6257 18.2607 15.9347 18.0358 16.023 17.631C16.0672 17.4511 16.1113 17.1812 16.023 16.9563C15.5375 15.7419 12.2268 15.1572 11.8296 13.2232C11.7413 12.7734 11.7413 12.4136 11.7854 11.9188C11.8296 11.649 11.9178 11.4241 12.0061 11.2442C4.10478 15.0223 -0.574232 19.2052 0.0437503 22.8484C1.27972 29.9098 22.0704 32.1137 46.4807 27.7509C57.2072 25.8619 66.8742 22.9833 74.2458 19.7899C74.1575 19.7899 74.0251 19.7899 73.9368 19.7899C72.2594 19.7899 70.7586 19.1602 70.6262 17.4061C70.5821 17.0912 70.5821 16.9563 70.5821 16.7764V12.7734C70.5821 12.5935 70.5821 12.2787 70.6262 12.1437C70.8028 10.4796 72.127 9.75992 73.9368 9.75992C75.3494 9.75992 77.0709 10.1647 77.2475 12.1437C77.2916 12.4136 77.2916 12.6385 77.2475 12.7284V13.0883H74.8197V12.5935C74.8197 12.5935 74.8197 12.3686 74.7755 12.2337C74.7314 12.0538 74.5548 11.559 73.8927 11.559C73.2306 11.559 73.054 12.0088 73.0098 12.2337C72.9657 12.3236 72.9657 12.5035 72.9657 12.6835V17.0463C72.9657 17.1812 72.9657 17.3161 72.9657 17.4061C72.9657 17.496 73.0981 18.0808 73.8927 18.0808C74.6872 18.0808 74.8197 17.496 74.8197 17.4061C74.8197 17.2712 74.8638 17.1362 74.8638 17.0463V15.6969H73.8927V14.2577H77.2475V16.8214C77.2475 17.0013 77.2475 17.1362 77.2033 17.4511C77.1592 17.9008 77.0267 18.3056 76.806 18.6205C84.6632 14.8424 89.1657 10.7044 88.5919 7.15122ZM25.2045 19.655L23.9685 11.1542H23.9244L22.6884 19.655H20.084L21.8056 10.0748H26.0432L27.7647 19.655H25.2045ZM37.6083 19.655L37.5641 11.3341H37.52L36.0192 19.655H33.5914L32.0906 11.3341H32.0464L32.0023 19.655H29.5745L29.7952 10.0748H33.6797L34.8274 17.1812H34.8715L36.0192 10.0748H39.9036L40.1243 19.655H37.6083ZM48.9527 17.7659C48.6878 19.61 46.9222 19.9248 45.642 19.9248C43.5674 19.9248 42.2431 19.0253 42.2431 17.1362V16.3716H44.8034V17.3161C44.8034 17.8109 45.1565 18.1257 45.6862 18.1257C46.1717 18.1257 46.4807 17.9458 46.569 17.496C46.6132 17.3161 46.6132 17.0463 46.569 16.8214C46.0835 15.607 42.817 15.0223 42.4197 13.0883C42.3314 12.6385 42.3314 12.2787 42.3756 11.8289C42.6404 10.0748 44.3178 9.71494 45.642 9.71494C46.8339 9.71494 47.7167 9.98481 48.2023 10.5245C48.5995 10.9293 48.7761 11.4691 48.7761 12.1437V12.8184H46.3925V12.1887C46.3925 11.649 46.0835 11.3791 45.5538 11.3791C45.1123 11.3791 44.8034 11.604 44.7151 12.0088C44.7151 12.0987 44.6709 12.2787 44.7151 12.5035C44.9799 13.583 48.5113 14.2127 48.8644 16.1917C48.9968 16.4616 49.041 17.0013 48.9527 17.7659ZM57.7369 16.9113C57.7369 17.0912 57.7369 17.4511 57.6927 17.541C57.5603 19.1152 56.4567 19.9248 54.4262 19.9248C52.3957 19.9248 51.2922 19.1152 51.1156 17.541C51.1156 17.4511 51.0715 17.0912 51.0715 16.9113V10.0298H53.4993V17.0912C53.4993 17.2712 53.4993 17.3611 53.4993 17.4511C53.5434 17.631 53.6758 18.1257 54.3821 18.1257C55.0442 18.1257 55.2208 17.631 55.2649 17.4511C55.2649 17.3611 55.2649 17.2262 55.2649 17.0912V10.0298H57.6927C57.7369 10.0298 57.7369 16.9113 57.7369 16.9113ZM68.1984 19.52H64.7995L62.5483 11.9188H62.5042L62.6366 19.52H60.2971V10.0298H63.8284L65.9472 17.3161H65.9913L65.8589 10.0298H68.2426V19.52H68.1984Z"
                    fill="#3C3C3C"
                  />
                </svg>

                <h2>Samsung</h2>
              </div>

              <p>
                PWAs are available through the browser on Samsung devices,
                however your PWA can also be submitted to the Galaxy store by
                submitting the package you get below.
              </p>

              <section class="platformDownloadBar">
                <Download
                  class="platformDownloadButton"
                  platform="samsung"
                  message="Download"
                  aria-label="Download Samsung Package"
                />
              </section>
            </div>

            <div
              id="pwaWindowsCard"
              class="pwaCard"
              @mouseover="platCardHover($event)"
              @mouseleave="platCardUnHover($event)"
            >
              <div class="pwaCardHeaderBlock">
                <i class="fab fa-windows platformIcon" aria-label="Windows Icon"></i>
                <h2>Windows</h2>
              </div>

              <p>
                You'll get a side-loadable version of your PWA (requires Win10
                in dev mode) to test your PWA right away. To generate an AppX
                PWA package and submit to the Microsoft Store, click here
              </p>

              <section class="platformDownloadBar">
                <button
                  class="platformDownloadButton"
                  @click="openWindowsModal()"
                  aria-label="Open Windows Modal"
                >
                  <i class="fas fa-long-arrow-alt-down" aria-label="Open Windows Icon"></i>
                </button>
              </section>
            </div>

            <div
              @mouseover="platCardHover($event)"
              @mouseleave="platCardUnHover($event)"
              id="pwaMacosCard"
              class="pwaCard"
            >
              <div class="pwaCardHeaderBlock">
<<<<<<< HEAD
                  <i id="platformIcon" class="fab fa-apple"></i>
                  <h2>MacOS</h2>
=======
                <i class="fab fa-apple platformIcon" aria-label="Apple Icon"></i>
                <h2>MacOS</h2>
>>>>>>> 5e43e265
              </div>

              <p>
                You can use Xcode to build this package to produce an app that
                runs on MacOS.
              </p>

              <section class="platformDownloadBar">
                <Download
                  class="platformDownloadButton"
                  platform="macos"
                  message="Download"
                  aria-label="Download"
                />
              </section>
            </div>
          </ul>
        </div>
      </section>
    </section>

    <section id="bottomSection">
      <div id="coolPWAs">
        <h2>Scope out rad PWAs</h2>

        <p>
          Pinterest, Spotify, and more built some PWAs and they are like whoa!
          Check them out by clicking on the image or logos. Love doing PWAs?
          Submit your own!
        </p>

        <div id="iconGrid">
          <div>
            <i class="fab fa-pinterest platformIcon"></i>
          </div>
          <div>
            <i class="fab fa-spotify platformIcon"></i>
          </div>
          <div>
            <i class="fab fa-microsoft platformIcon"></i>
          </div>
        </div>
      </div>

      <div id="bottomImageSection">
        <span>I will hold things</span>
      </div>
    </section>

    <footer>
      <p>
        PWA Builder was founded by Microsoft as a community guided, open source
        project to help move PWA adoption forward.
        <a href="https://privacy.microsoft.com/en-us/privacystatement"
          >Our Privacy Statement</a
        >
      </p>
    </footer>
  </main>
</template>

<script lang="ts">
import Vue from "vue";
import Component from "nuxt-class-component";
import { Action, State, namespace } from "vuex-class";

import GeneratorMenu from "~/components/GeneratorMenu.vue";
import StartOver from "~/components/StartOver.vue";
import Download from "~/components/Download.vue";
import Loading from "~/components/Loading.vue";
import Modal from "~/components/Modal.vue";
import PublishCard from "~/components/PublishCard.vue";
import Toolbar from "~/components/Toolbar.vue";
import HubHeader from "~/components/HubHeader.vue";

import * as publish from "~/store/modules/publish";
import { name as generatorName, Icon, Manifest } from "~/store/modules/generator";

const PublishState = namespace(publish.name, State);
const PublishAction = namespace(publish.name, Action);
const GeneratorState = namespace(generatorName, State);
const GeneratorAction = namespace(generatorName, Action);

@Component({
  components: {
    GeneratorMenu,
    Loading,
    Download,
    StartOver,
    Modal,
    PublishCard,
    Toolbar,
    HubHeader
  }
})
export default class extends Vue {
  public appxForm: publish.AppxParams = {
    publisher: null,
    publisher_id: null,
    package: null,
    version: null
  };

  public androidForm: publish.AndroidParams = {
    package_name: null
  };

  public teamsForm: publish.TeamsParams = {
    publisherName: null,
    shortDescription: null,
    longDescription: null,
    privacyUrl: null,
    termsOfUseUrl: null,
    colorImageFile: null,
    outlineImageFile: null
  }

  // Set default web checked items
  public files: any[] = [
    "manifest",
    "serviceWorkers",
    "apiSamples",
    "windows10Package"
  ];

  @GeneratorState manifest: Manifest;
  @GeneratorState icons: Icon[];
  @GeneratorAction uploadIcon;
  @GeneratorAction generateMissingImages;
  @GeneratorAction updateManifest;

  // @PublishState status: boolean;
  @PublishState status = true;
  @PublishState appXLink: string;
  @PublishState downloadDisabled: boolean;

  @PublishAction updateStatus;
  @PublishAction buildAppx;
  @PublishAction disableDownloadButton;
  @PublishAction enableDownloadButton;

  public appxError: string | null = null;
  public androidPWAError: string | null = null;
  public modalStatus = false;
  public openAndroid: boolean = false;
  public openWindows: boolean = false;
  public openTeams: boolean = false;
  public showBackground: boolean = false;

  public samsungDevice: boolean = false;
  public androidDevice: boolean = false;
  public iphoneDevice: boolean = false;
  public pcDevice: boolean = true;
  public macDevice: boolean = false;
  public teamsDevice: boolean = false;

  public uploadColorLoaderActive: boolean = false;
  public uploadOutlineLoaderActive: boolean = false;

  public created(): void {
    this.updateStatus();
  }

  public mounted(): void {
    const overrideValues = {
      uri: window.location.href,
      pageName: "publishPage",
      pageHeight: window.innerHeight
    };

    if (this.manifest && this.manifest.description) {
      if (this.manifest.description.length > 80) {
        this.teamsForm.longDescription = this.manifest.description;
      } else {
        this.teamsForm.shortDescription = this.manifest.description;
      }
    }

    this.$awa(overrideValues);
  }

  platCardHover(ev) {
<<<<<<< HEAD
    console.log(ev.target.children[2].children);
=======
>>>>>>> 5e43e265
    if (ev.target) {
      const parent = ev.target.children[2];

      let targetButton: HTMLButtonElement | null = null;

      if (parent) {
        targetButton = ev.target.children[2].children[0];
      }

      if (targetButton) {
        targetButton.classList.add("platformDownloadButtonHover");
      }
    }
  }

  platCardUnHover(ev) {
<<<<<<< HEAD
    console.log("hello world", ev);

=======
>>>>>>> 5e43e265
    const targetButton: HTMLButtonElement = ev.target.children[2].children[0];

    if (targetButton) {
      targetButton.classList.remove("platformDownloadButtonHover");
    }
  }

  public goToHome(): void {
    this.$router.push({
      path: this.$i18n.path("")
    });
  }

  public openAppXModal(): void {
    this.openWindows = false;
    (this.$refs.appxModal as Modal).show();
  }

  public openAndroidOptionModal(): void {
    this.openAndroid = false;
    (this.$refs.androidPWAModal as Modal).show();
  }

  public openAndroidModal(): void {
    this.openAndroid = true;
  }

  public closeAndroidModal(): void {
    this.openAndroid = false;
    this.openWindows = false;
  }

  public openWindowsModal(): void {
    this.openWindows = true;
  }

  public openTeamsModal(): void {
    this.openTeams = true;
    this.disableDownloadButton();
  }

  public closeWindowsModal(): void {
    this.openWindows = false;
  }

  public closeTeamsModal(): void {
    this.openTeams = false;

    this.teamsForm = {
      publisherName: null,
      shortDescription: null,
      longDescription: null,
      privacyUrl: null,
      termsOfUseUrl: null,
      colorImageFile: null,
      outlineImageFile: null
    }

    if (this.manifest && this.manifest.description) {
      if (this.manifest.description.length > 80) {
        this.teamsForm.longDescription = this.manifest.description;
      } else {
        this.teamsForm.shortDescription = this.manifest.description;
      }
    }

    this.enableDownloadButton();
  }

  public async handleUploadColorIcon(): Promise<void> {
    this.uploadColorLoaderActive = true;
    const el = <HTMLInputElement> document.getElementById("upload-file-input-color");
    if (el && el.files) {
      this.teamsForm.colorImageFile = el.files[0];
    }

    await this.uploadIcon(this.teamsForm.colorImageFile);
    await this.updateManifest(this.manifest);
    this.validateTeamsForm();
    this.uploadColorLoaderActive = false;
  }

  public clickUploadColorFileInput(): void {
    const el = document.getElementById("upload-file-input-color");
    if (el) {
      el.click();
    }
  }

  public async handleUploadOutlineIcon(): Promise<void> {
    this.uploadOutlineLoaderActive = true;
    const el = <HTMLInputElement> document.getElementById("upload-file-input-outline");
    if (el && el.files) {
      this.teamsForm.outlineImageFile = el.files[0];
    }

    await this.uploadIcon(this.teamsForm.outlineImageFile);
    await this.updateManifest(this.manifest);
    this.validateTeamsForm();
    this.uploadOutlineLoaderActive = false;
  }

  public clickUploadOutlineFileInput(): void {
    const el = document.getElementById("upload-file-input-outline");
    if (el) {
      el.click();
    }
  }

  public validateTeamsForm(): void {
    const buttonDisabled = this.downloadDisabled;
    const formFilled = (
      typeof this.teamsForm.publisherName === "string" &&
      typeof this.teamsForm.shortDescription === "string" &&
      typeof this.teamsForm.longDescription === "string" &&
      typeof this.teamsForm.privacyUrl === "string" &&
      typeof this.teamsForm.termsOfUseUrl === "string" &&
      this.teamsForm.colorImageFile !== null);

    if (buttonDisabled && formFilled) {
      this.enableDownloadButton();
    } else if (!buttonDisabled && !formFilled) {
      this.disableDownloadButton();
    }
  }

  public async onSubmitAppxModal(): Promise<void> {
    const $appxModal = this.$refs.appxModal as Modal;
    $appxModal.showLoading();

    try {
      await this.buildAppx(this.appxForm);

      if (this.appXLink) {
        window.location.href = this.appXLink;

        $appxModal.hideLoading();

        (this.$refs.appxModal as Modal).hide();
      }
    } catch (e) {
      this.appxError = e;
      $appxModal.hideLoading();
    }
  }

  public async onDoneAndroidPWAModal(): Promise<void> {
    try {
      if(!this.androidForm.package_name) {
        throw 'error.package_name_required';
      }
      var KeyWordFound = this.containsKeyWord()
      if(KeyWordFound.length > 0) {
        this.androidPWAError = this.ConstructErrorMessage(KeyWordFound);
      }
      else {
        (this.$refs.androidPWAModal as Modal).hide();
        this.openAndroid = true;
        this.androidPWAError = null;
      }
    } catch (e) {
      this.androidPWAError = e;
    }
  }

  public containsKeyWord()
  {
      const package_name = this.androidForm.package_name.split(".");
      const keywords = ["abstract","assert","boolean","break","byte","case","catch","char","class","const","continue","default","do","double","else","enum","extends","final","finally","float","for","goto","if","implements","import","instanceof","int","interface","long","native","new","package","private","protected","public","return","short","static","strictfp","super","switch","synchronized","this","throw","throws","transient","try","void","volatile","while"];
      var result = keywords.filter(function(item){ return package_name.indexOf(item) > -1});
      return result;
  }

  public ConstructErrorMessage(list)
  {
    if(list.length === 1) {
      return `Invalid package name. "${list[0]}" is a keyword.`;
    }
    else {
      return `Invalid package name. "${list.slice(0, list.length - 1).join(", ")} and ${list[list.length - 1]}" are keywords`;
    }
  }

  public onCancelAppxModal(): void {
    this.appxForm = {
      publisher: null,
      publisher_id: null,
      package: null,
      version: null
    };
  }

  public onCancelAndroidPWAModal() {
    this.androidForm = { package_name: null };
    this.androidPWAError = null;
    (this.$refs.androidPWAModal as Modal).hide();
    this.openAndroid = true;
  }

  public modalOpened() {
    window.scrollTo(0, 0);

    this.modalStatus = true;
    this.showBackground = true;
  }

  public modalClosed() {
    this.modalStatus = false;
    this.showBackground = false;
  }

  public androidModalClosed() {
    this.modalStatus = false;
    this.showBackground = false;
    this.openAndroid = true;
  }
}

Vue.prototype.$awa = function(config) {
  if (awa) {
    awa.ct.capturePageView(config);
  }

  return;
};

declare var awa: any;
</script>

<style lang="scss">
/* stylelint-disable */

@import "~assets/scss/base/variables";

#devicePreviews {
  height: 504px;
}

#desktopDevicePreview {
  display: flex;
  justify-content: center;
  align-items: center;

  svg {
    width: 24em;
  }
}

#mobileDevicePreview {
  display: flex;
  justify-content: center;
  align-items: center;
  height: 28em;

  svg {
    width: 18em;
    height: 53em;
  }

  img {
    height: 20em;
  }
}

@keyframes publishfadein {
  from {
    opacity: 0;
    transform: translateY(-50px);
  }

  to {
    opacity: 1;
    transform: translateY(0);
  }
}

footer {
  display: flex;
  justify-content: center;
  padding-left: 10px;
  padding-right: 10px;
  font-size: 12px;
  color: rgba(60, 60, 60, 0.5);
  background: white;
}

footer p {
  text-align: center;
  font-style: normal;
  font-weight: normal;
  font-size: 12px;
  line-height: 18px;
  color: #707070;
}

footer a {
  color: #707070;
  text-decoration: underline;
}

.pwaIcon {
  height: 22px;
  margin-right: 10px;
}

#teamsIconImg {
  height: 40px;
  width: 42px;
}

@media (max-height: 700px) {
  #scorepublishSideBySide header {
    top: 51px;
  }
}

#publishMain {
<<<<<<< HEAD

=======
>>>>>>> 5e43e265
}

#modalBackground {
  position: fixed;
  top: 0;
  bottom: 0;
  left: 0;
  right: 0;
  z-index: 98999;
  will-change: opacity;
}

#appxModal .modal {
  @media (max-width: 640px) {
    .modal-box {
      width: 100%;

      .closeButtonDiv {
        margin-top: 20px;
      }
    }
  }
}

@keyframes opened {
  from {
    opacity: 0;
  }

  to {
    opacity: 0.7;
  }
}

#appxModalBody {
  input {
    padding: initial;
  }

  div {
    margin-top: 40px;

    #topLabel {
      font-weight: initial;
    }

    label {
      font-weight: bold;
      margin-bottom: 20px;
      display: block;
    }
  }
}

#publishSideBySide {
  display: flex;
<<<<<<< HEAD
  background: linear-gradient(-32deg, #9337D8, #1FC2C8);
=======
  background: linear-gradient(-32deg, #9337d8, #1fc2c8);
>>>>>>> 5e43e265

  #publishLeftSide {
    height: 100%;
    flex: 1;

    display: flex;
    justify-content: center;
    align-self: center;
    align-items: center;
<<<<<<< HEAD
    
=======
>>>>>>> 5e43e265

    header {
      display: flex;
      align-items: center;
      padding-left: 159px;
      margin-top: 32px;

      #headerText {
        font-size: 28px;
        font-weight: normal;
      }

      #logo {
        background: lightgrey;
        border-radius: 50%;
        width: 48px;
        height: 48px;
        margin-right: 12px;
      }
    }

    #introContainer {
      color: white;
      margin-left: 20px;
      margin-right: 20px;

      h2 {
        font-family: sans-serif;
        font-weight: 600;
        font-size: 24px;
      }

      p {
        font-size: 18px;
      }

      #publishActionsContainer {
        display: flex;
        width: 100%;

        button {
          border: none;
          width: 264px;
          border-radius: 20px;
          font-size: 18px;
          font-weight: bold;
          padding-top: 9px;
          padding-bottom: 11px;
        }

        #downloadAllButton {
          margin-right: 11px;
          background: $color-button-primary-purple-variant;
          color: white;
          width: 264px;
          border-radius: 20px;
          font-size: 18px;
          padding-top: 9px;
          padding-bottom: 11px;
          font-weight: bold;
          display: flex;
          justify-content: center;
        }

        #downloadAllButton:hover {
          cursor: pointer;
        }
      }
    }
  }

  #publishRightSide {
    height: 100%;
    flex: 2;
    display: flex;
    flex-direction: column;
    background: white;
    align-items: center;
    justify-content: center;
    padding-bottom: 100px;

    #platformsListContainer {
      padding-top: 20px;
      padding-right: 20px;
      padding-left: 20px;
      color: white;

      ul {
        list-style: none;
        padding: 0;
        margin: 0;

        display: grid;
        // flex-direction: column;
        // flex-wrap: wrap;

        .pwaCard {
          background: #f0f0f0;
          border-radius: 4px;
          color: #3c3c3c;
          padding-left: 24px;
          padding-right: 24px;
          padding-top: 20px;
          padding-bottom: 40px;
          margin: 10px;
          position: relative;
          transition: box-shadow 0.3s;

          .pwaCardHeaderBlock {
            display: flex;
            align-items: center;
          }

          .pwaCardHeaderBlock h2 {
            font-style: normal;
            font-weight: bold;
            font-size: 16px;
            line-height: 24px;
            color: rgba(60, 60, 60, 0.9);
          }

          .platformDownloadBar {
            position: absolute;
            bottom: 20px;
            right: 20px;
            height: 30px;
          }

          .pwaCardIconBlock {
            display: flex;
            align-items: center;
          }

          .platformDownloadButton {
            border-radius: 50%;
            width: 30px;
            height: 30px;
            border: none;
            background: rgba(60, 60, 60, 0.1);
          }

          .platformDownloadButtonHover {
            border-radius: 50%;
            width: 30px;
            height: 30px;
            border: none;
            background-image: linear-gradient(to right, #1fc2c8, #9337d8 116%);
            color: white;
          }

          .platformIcon {
            font-size: 32px;
            margin-right: 10px;
          }

          p {
            font-style: normal;
            font-weight: normal;
            font-size: 14px;
            line-height: 21px;
            margin-top: 15px;
          }
        }

        .pwaCard:hover {
          box-shadow: 0 1px 8px 4px #9a989869;
        }

        #pwaMainCard {
          grid-column-start: span 2;
        }

<<<<<<< HEAD
=======
        #pwaTeamsCard {
          grid-column-start: span 2;
        }

>>>>>>> 5e43e265
        // #pwaWindowsCard {
        //   #platformIcon {
        //     margin-right: 42px;
        //   }

        //   .pwaCardHeaderBlock {
        //     margin-right: 100px;
        //   }

        //   h2 {
        //     margin-right: -96px;
        //   }
        // }

        #windowsListItem {
          height: 100px;
        }

        li {
          display: flex;
          height: 84px;
          margin-bottom: 30px;

          span {
            margin-left: 19px;
            font-size: 14px;
            font-weight: normal;
            width: 476px;
          }

          #platformButtonBlock {
            display: flex;
            flex-direction: column;
            align-items: center;

            .platformIcon {
              font-size: 44px;
            }
          }
        }
      }
    }
  }
}

#topLabelBox {
  margin-bottom: 1em;
}

#bottomSection {
  display: none;

  #coolPWAs {
    padding-left: 10em;
    flex: 1;

    h2 {
      font-size: 36px;
      font-weight: bold;
    }

    p {
      width: 392px;
      font-size: 18px;
    }

    #iconGrid {
      display: grid;
      grid-template-columns: auto auto auto;
      width: 392px;
      margin-top: 36px;

      svg {
        font-size: 64px;
      }
    }
  }

  #bottomImageSection {
    flex: 1;
  }
}

#androidModalBody #extraSection p {
  color: grey;
  font-size: 10px;
}

#androidModalBody #extraSection #legacyDownloadButton {
  color: grey;
  font-size: 10px;
  background: transparent;
}

#androidModalBody {
  width: 34em;
  background: white;
  display: flex;
  flex-direction: column;
  align-items: center;
  padding-left: 60px;
  padding-right: 60px;
  border-radius: 12px;
  text-align: center;
}

#closeAndroidPlatButton {
  top: 10px;
  border: none;
  float: right;
  height: 32px;
  background: #3c3c3c;
  color: white;
  border-radius: 50%;
  width: 32px;
  margin-top: 10px;
  margin-right: 10px;
  right: 10px;
  position: absolute;
  font-size: 14px;
}

#androidModalP {
  font-family: sans-serif;
  font-style: normal;
  font-weight: 600;
  font-size: 16px;
  line-height: 24px;
  letter-spacing: -0.02em;
  margin-top: 40px;
}

#androidModalP a {
  color: #9337d8;
}

#androidModalBody #androidModalSubText {
  color: #3c3c3c;
  display: block;
  margin-bottom: 2em;
  font-style: normal;
  font-weight: normal;
  font-size: 14px;
  line-height: 21px;
}

#androidModalButtonSection {
  display: flex;
  justify-content: space-around;
  width: 80%;
  margin-top: 1em;
  margin-bottom: 20px;
}

.androidDownloadButton {
  background: #9337d8;
  color: white;
  font-size: 14px;
  border-radius: 20px;
  width: 150px;
  height: 40px;
  padding-left: 20px;
  padding-right: 20px;
  font-family: sans-serif;
  font-style: normal;
  font-weight: 600;
  display: flex;
  justify-content: center;
  align-items: center;
  border: none;
}

.androidDownloadButton #colorSpinner {
  margin-top: 4px;
  margin-left: 4px;
}

.androidDownloadButton.webviewButton {
  width: 183px;
  background: #3c3c3c;
}

.androidDownloadButton:hover {
  cursor: pointer;
}

#androidPlatModal {
  background: transparent;
  position: fixed;
  width: 100%;
  height: 100%;
  display: flex;
  justify-content: center;
  align-items: center;
  z-index: 99999;
  animation-name: opened;
  animation-duration: 250ms;
  border-radius: 4px;
  will-change: opacity transform;
}


.platModalBody #extraSection p {
  color: grey;
  font-size: 10px;
}

.platModalBody #extraSection #legacyDownloadButton {
  color: grey;
  font-size: 10px;
  background: transparent;
}

<<<<<<< HEAD
@media (min-width: 1200px) {
  #publishMain {
    height: 100vh;
  }

  #publishSideBySide {
    height: 100vh;
  }
}

@media (max-width: 920px) {
  #publishSideBySide {
    flex-direction: column;
  }

   #publishSideBySide #publishLeftSide  #introContainer {
      margin-top: 20px;
      margin-left: 30px;
      margin-right: 30px;
  }
}

@media (max-width: 550px) {
  #publishSideBySide #publishRightSide #platformsListContainer ul {
      display: flex;
      flex-direction: column;
=======
.platModalBody {
  font-family: 'Segoe UI', Tahoma, Geneva, Verdana, sans-serif;
  width: 34em;
  background: white;
  display: flex;
  flex-direction: column;
  align-items: center;
  padding-left: 60px;
  padding-right: 60px;
  border-radius: 12px;
  text-align: center;
}

.platModalForm {
  max-height: 800px;
  padding: 36px 60px;
  overflow: scroll;
  justify-content: space-between;
  align-content: space-between;

  .platModalField {
    width: 100%;
    text-align: left;
    flex: 0 0;

    &:not(:first-child) {
      margin-top: 14px;
    }


    label {
      h4 {
        font-size: 16px;
        line-height: 19px;

        color: #000000;
      }

      p {
        margin: 8px 0;
        font-size: 14px;
        line-height: 16px;
        color: #808080;
      }

      margin-bottom: 16px;
    }

    input, textarea {
      width: 100%;
      font-size: 14px;
      border-color: #f4f4f4;

      &:focus {
        border-color: #9337d8;
        outline: none;
      }

      &.error {
        border-color: #a80000;
      }
    }

    input {
      height: 35px;
      padding: 8px 8px 8px 0;
      border-width: 0 0 1px;
    }

    textarea {
      height: 120px;
      resize: none;

      &.short {
        height: 40px;
      }
    }

    .image-upload-loader {
      display: inline-block;
      margin-left: 8px;
      vertical-align: middle;
    }

    &.file-chooser {
      #uploadIconImage-color, #uploadIconImage-outline {
        font-size: 14px;
        line-height: 16px;
        text-align: center;
        display: inline-block;
        padding: 8px 32px;
        color: #000000;
        border: 1px solid #3C3D3E;

        &:focus {
          border-color: #9337d8;
        }
      }

      #upload-file-input-color, #upload-file-input-outline {
        display: none;
      }

      .file-description {
        display: inline-block;
        margin-left: 14px;
        font-size: 14px;
        line-height: 16px;
        color: #808080;
      }
    }
  }
}

.closeModalPlatButton {
  top: 10px;
  border: none;
  float: right;
  height: 32px;
  background: #3c3c3c;
  color: white;
  border-radius: 50%;
  width: 32px;
  margin-top: 10px;
  margin-right: 10px;
  right: 10px;
  position: absolute;
  font-size: 14px;
}

.platModalP {
  font-family: sans-serif;
  font-style: normal;
  font-weight: 600;
  font-size: 16px;
  line-height: 24px;
  letter-spacing: -0.02em;
  margin-top: 40px;
}

.platModalP a {
  color: #9337d8;
}

.platModalBody .platModalSubText {
  color: #3c3c3c;
  display: block;
  margin-bottom: 2em;
  font-style: normal;
  font-weight: normal;
  font-size: 14px;
  line-height: 21px;
}

.platModalButtonSection {
  display: flex;
  justify-content: space-around;
  width: 80%;
  margin-top: 1em;
  margin-bottom: 20px;
}

.platModalDownloadButton {
  background: #9337d8;
  color: white;
  font-size: 14px;
  border-radius: 20px;
  width: 150px;
  height: 40px;
  padding-left: 20px;
  padding-right: 20px;
  font-family: sans-serif;
  font-style: normal;
  font-weight: 600;
  display: flex;
  justify-content: center;
  align-items: center;
  border: none;
}

.platModalDownloadButton #colorSpinner {
  height: 32px;
  margin-top: 4px !important;
  margin-left: 4px;
}

.platModalDownloadButton.webviewButton {
  width: 183px;
  background: #3c3c3c;
}

.platModalDownloadButton:hover {
  cursor: pointer;
}

.platModal {
  background: transparent;
  position: fixed;
  width: 100%;
  height: 100%;
  display: flex;
  justify-content: center;
  align-items: center;
  z-index: 99999;
  animation-name: opened;
  animation-duration: 250ms;
  border-radius: 4px;
  will-change: opacity transform;
}

#teamsModal {
  align-items: baseline;
}

@keyframes opened {
  from {
    transform: scale(0.4, 0.4);
    opacity: 0.4;
  }

  to {
    transform: scale(1, 1);
    opacity: 1;
  }
}

.modalBackground {
  position: fixed;
  top: 0;
  left: 0;
  right: 0;
  bottom: 0;
  background: grey;
  opacity: 0.8;
  z-index: 98999;
}

@media (min-width: 1200px) {
  #publishMain {
    height: 100vh;
  }

  #publishSideBySide {
    height: 100vh;
  }
}

@media (max-width: 920px) {
  #publishSideBySide {
    flex-direction: column;
  }

  #publishSideBySide #publishLeftSide #introContainer {
    margin-top: 20px;
    margin-left: 30px;
    margin-right: 30px;
  }
}

@media (max-width: 550px) {
  #publishSideBySide #publishRightSide #platformsListContainer ul {
    display: flex;
    flex-direction: column;
>>>>>>> 5e43e265
  }
}
</style><|MERGE_RESOLUTION|>--- conflicted
+++ resolved
@@ -389,8 +389,6 @@
             <div
               @mouseover="platCardHover($event)"
               @mouseleave="platCardUnHover($event)"
-<<<<<<< HEAD
-=======
               id="pwaTeamsCard"
               class="pwaCard"
             >
@@ -419,7 +417,6 @@
             <div
               @mouseover="platCardHover($event)"
               @mouseleave="platCardUnHover($event)"
->>>>>>> 5e43e265
               id="pwaAndroidCard"
               class="pwaCard"
             >
@@ -521,13 +518,8 @@
               class="pwaCard"
             >
               <div class="pwaCardHeaderBlock">
-<<<<<<< HEAD
-                  <i id="platformIcon" class="fab fa-apple"></i>
-                  <h2>MacOS</h2>
-=======
                 <i class="fab fa-apple platformIcon" aria-label="Apple Icon"></i>
                 <h2>MacOS</h2>
->>>>>>> 5e43e265
               </div>
 
               <p>
@@ -710,10 +702,7 @@
   }
 
   platCardHover(ev) {
-<<<<<<< HEAD
     console.log(ev.target.children[2].children);
-=======
->>>>>>> 5e43e265
     if (ev.target) {
       const parent = ev.target.children[2];
 
@@ -730,11 +719,6 @@
   }
 
   platCardUnHover(ev) {
-<<<<<<< HEAD
-    console.log("hello world", ev);
-
-=======
->>>>>>> 5e43e265
     const targetButton: HTMLButtonElement = ev.target.children[2].children[0];
 
     if (targetButton) {
@@ -912,8 +896,8 @@
   {
     if(list.length === 1) {
       return `Invalid package name. "${list[0]}" is a keyword.`;
-    }
     else {
+    }
       return `Invalid package name. "${list.slice(0, list.length - 1).join(", ")} and ${list[list.length - 1]}" are keywords`;
     }
   }
@@ -1052,10 +1036,6 @@
 }
 
 #publishMain {
-<<<<<<< HEAD
-
-=======
->>>>>>> 5e43e265
 }
 
 #modalBackground {
@@ -1112,11 +1092,7 @@
 
 #publishSideBySide {
   display: flex;
-<<<<<<< HEAD
-  background: linear-gradient(-32deg, #9337D8, #1FC2C8);
-=======
   background: linear-gradient(-32deg, #9337d8, #1fc2c8);
->>>>>>> 5e43e265
 
   #publishLeftSide {
     height: 100%;
@@ -1126,10 +1102,6 @@
     justify-content: center;
     align-self: center;
     align-items: center;
-<<<<<<< HEAD
-    
-=======
->>>>>>> 5e43e265
 
     header {
       display: flex;
@@ -1302,13 +1274,10 @@
           grid-column-start: span 2;
         }
 
-<<<<<<< HEAD
-=======
         #pwaTeamsCard {
           grid-column-start: span 2;
         }
 
->>>>>>> 5e43e265
         // #pwaWindowsCard {
         //   #platformIcon {
         //     margin-right: 42px;
@@ -1510,7 +1479,6 @@
   will-change: opacity transform;
 }
 
-
 .platModalBody #extraSection p {
   color: grey;
   font-size: 10px;
@@ -1522,34 +1490,6 @@
   background: transparent;
 }
 
-<<<<<<< HEAD
-@media (min-width: 1200px) {
-  #publishMain {
-    height: 100vh;
-  }
-
-  #publishSideBySide {
-    height: 100vh;
-  }
-}
-
-@media (max-width: 920px) {
-  #publishSideBySide {
-    flex-direction: column;
-  }
-
-   #publishSideBySide #publishLeftSide  #introContainer {
-      margin-top: 20px;
-      margin-left: 30px;
-      margin-right: 30px;
-  }
-}
-
-@media (max-width: 550px) {
-  #publishSideBySide #publishRightSide #platformsListContainer ul {
-      display: flex;
-      flex-direction: column;
-=======
 .platModalBody {
   font-family: 'Segoe UI', Tahoma, Geneva, Verdana, sans-serif;
   width: 34em;
@@ -1813,7 +1753,6 @@
   #publishSideBySide #publishRightSide #platformsListContainer ul {
     display: flex;
     flex-direction: column;
->>>>>>> 5e43e265
   }
 }
 </style>