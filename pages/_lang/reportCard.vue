
<template>
  <main>
    <!--<div class="mastHead">
      <h2>You're already on your way to creating a pwa!</h2>
      <p>
        We've had a look over your site and it's looking good. 
        You've already got a manifest, which forms the base of a PWA,
        but we highly recommend you add some features like 
        Service Workers to make the experience even better for your users.
      </p>
    </div>

    <div class="chooseContainer">
      <h2>Your App Results</h2>
      <GoodPWA :isHttps="true" :allGoodWithText="true" />
    </div>-->
    <div id="scoreSideBySide">
      <nuxt-link to="/">
        <header>
          <img id="logo" src="~/assets/images/logo.png">
        </header>
      </nuxt-link>

      <section id="headerSection">
        <div class="mast">
          <h1 id="reportCardHeader">How am I doing so far?</h1>

          <div id="urlTested">URL Tested:
            <p>{{url}}</p>
          </div>

          <p id="reportCardInfo">
            See how well your website supports PWA features and learn how to improve your website's score by addressing the feedback below.
            Click Build to let us help you add what you need. When you've pushed your changes,
            try re-scanning your website to track your progress.
          </p>

          <div id="reportActionsBlock">
            <button @click="rescan()" id="rescanButton">Rescan</button>
            <nuxt-link id="publishButton" to="/publish">Build My App</nuxt-link>
          </div>
        </div>
      </section>

      <section id="scoreSection">
        <!--<img id="reportGraphic" src="~/assets/images/report_card.svg">-->
        <div id="scoreDiv">
          {{overallGrade}}
          <span>overall grade</span>
        </div>
      </section>
    </div>

    <div id="catsContainer">
      <section id="cats">
        <section class="catSection">
          <div class="catHeader">
            <h2>Manifest</h2>

            <span v-if="!manifestAnalyzing" class="score">
              {{manifestScore}}
              <span class="scoreSubText">out of 100</span>
            </span>
            
            <span v-if="manifestAnalyzing" class="score">
              <Loading active class="u-display-inline_block u-margin-left-sm"/>
            </span>
          </div>

          <ul v-if="manifest && !noManifest">
            <li v-bind:class="{ good: manifest }">
              <span>Web Manifest properly attached</span>
              
              <span v-if="manifest">
                <i class="fas fa-check"></i>
                <span>10 pts</span>
              </span>
              <span v-if="!manifest">
                <i class="fas fa-times"></i>
                <span>0 pts</span>
              </span>
            </li>
            <li v-bind:class="{ good: manifest && manifest.display }">
              <span>Display property utilized</span>
              
              <span v-if="manifest && manifest.display">
                <i class="fas fa-check"></i>
                <span>10 pts</span>
              </span>
              <span v-if="manifest && !manifest.display">
                <i class="fas fa-times"></i>
                <span>0 pts</span>
              </span>
            </li>
            <li v-bind:class="{ good: manifest && manifest.icons }">
              <span>Lists icons for add to home screen</span>
              
              <span v-if="manifest && manifest.icons">
                <i class="fas fa-check"></i>
                <span>10 pts</span>
              </span>
              <span v-if="manifest && !manifest.icons">
                <i class="fas fa-times"></i>
                <span>0 pts</span>
              </span>
            </li>
            <li v-bind:class="{ good: manifest && manifest.name }">
              <span>Contains app_name property</span>
              
              <span v-if="manifest && manifest.name">
                <i class="fas fa-check"></i>
                <span>10 pts</span>
              </span>
              <span v-if="manifest && !manifest.name">
                <i class="fas fa-times"></i>
                <span>0 pts</span>
              </span>
            </li>
            <li v-bind:class="{ good: manifest && manifest.short_name }">
              <span>Contains short_name property</span>
              
              <span v-if="manifest && manifest.short_name">
                <i class="fas fa-check"></i>
                <span>10 pts</span>
              </span>
              <span v-if="manifest && !manifest.short_name">
                <i class="fas fa-times"></i>
                <span>0 pts</span>
              </span>
            </li>
            <li v-bind:class="{ good: manifest && manifest.start_url }">
              <span>Designates a start_url</span>
              
              <span v-if="manifest && manifest.start_url">
                <i class="fas fa-check"></i>
                <span>10 pts</span>
              </span>
              <span v-if="manifest && !manifest.start_url">
                <i class="fas fa-times"></i>
                <span>0 pts</span>
              </span>
            </li>
          </ul>
          <ul v-if="!manifest && !noManifest">
            <li>
              <span class="skeletonSpan"></span>
            </li>
            <li>
              <span class="skeletonSpan"></span>
            </li>
            <li>
              <span class="skeletonSpan"></span>
            </li>
            <li>
              <span class="skeletonSpan"></span>
            </li>
          </ul>

          <div id="noSWP" v-if="noManifest">No Manifest found, we will generate one for you</div>

          <!--<button>Edit</button>-->
          <div class="editDiv">
            <nuxt-link v-if="!noManifest" class="editButton" to="generate">Edit Manifest</nuxt-link>
            <nuxt-link v-if="noManifest" class="editButton" to="generate">See Generated Manifest</nuxt-link>
          </div>
        </section>

        <section class="catSection">
          <!--<h2>Service Worker</h2>

        <span v-if="!swAnalyzing" class="score">
          {{swScore}}
          <span class="scoreSubText">out of 100</span>
        </span>
        <span v-if="swAnalyzing" class="score">
          <Loading active class="u-display-inline_block u-margin-left-sm"/>
          </span>-->
          <div class="catHeader">
            <h2>Service Worker</h2>

            <span v-if="!swAnalyzing" class="score">
              {{swScore}}
              <span class="scoreSubText">out of 100</span>
            </span>
            
            <span v-if="swAnalyzing" class="score">
              <Loading active class="u-display-inline_block u-margin-left-sm"/>
            </span>
          </div>

          <ul v-if="serviceWorkerData">
            <li v-bind:class="{ good: serviceWorkerData.hasSW }">
              <span>Has a Service Worker</span>
              <span v-if="serviceWorkerData && serviceWorkerData.hasSW">
                <i class="fas fa-check"></i>
                <span>10 pts</span>
              </span>
              <span v-if="serviceWorkerData && !serviceWorkerData.hasSW">
                <i class="fas fa-times"></i>
                <span>0 pts</span>
              </span>
            </li>
            <li v-bind:class="{ good: serviceWorkerData.cache }">
              <span>Service Worker has cache handlers</span>
              <span v-if="serviceWorkerData && serviceWorkerData.cache">
                <i class="fas fa-check"></i>
                <span>10 pts</span>
              </span>
              <span v-if="serviceWorkerData && !serviceWorkerData.cache">
                <i class="fas fa-times"></i>
                <span>0 pts</span>
              </span>
            </li>
            <li v-bind:class="{ good: serviceWorkerData.scope }">
              <span>Service Worker has the correct scope</span>
              <span v-if="serviceWorkerData && serviceWorkerData.scope">
                <i class="fas fa-check"></i>
                <span>10 pts</span>
              </span>
              <span v-if="serviceWorkerData && !serviceWorkerData.scope">
                <i class="fas fa-times"></i>
                <span>0 pts</span>
              </span>
            </li>
            <li v-bind:class="{ good: serviceWorkerData.pushReg }">
              <span>Service Worker has a push registration</span>
              <span v-if="serviceWorkerData && serviceWorkerData.pushReg">
                <i class="fas fa-check"></i>
                <span>10 pts</span>
              </span>
              <span v-if="serviceWorkerData && !serviceWorkerData.pushReg">
                <i class="fas fa-times"></i>
                <span>0 pts</span>
              </span>
            </li>
          </ul>

          <ul v-if="!serviceWorkerData && !noServiceWorker">
            <li>
              <span class="skeletonSpan"></span>
            </li>
            <li>
              <span class="skeletonSpan"></span>
            </li>
            <li>
              <span class="skeletonSpan"></span>
            </li>
            <li>
              <span class="skeletonSpan"></span>
            </li>
          </ul>

          <div id="noSWP" v-if="noServiceWorker">No Service Worker found</div>

          <!--<button>Edit</button>-->
          <div class="editDiv">
            <nuxt-link to="serviceworker" class="editButton">Choose Service Worker</nuxt-link>
          </div>
        </section>

        <section class="catSection">
          <div class="catHeader">
            <h2>Security</h2>

            <span v-if="!securityAnalyzing" class="score">
              {{securityScore}}
              <span class="scoreSubText">out of 100</span>
            </span>
            <span v-if="securityAnalyzing" class="score">
              <Loading active class="u-display-inline_block u-margin-left-sm"/>
            </span>
          </div>

          <ul>
            <li>
              <span>Uses HTTPS URL</span>
              <span>
                <i class="fas fa-check"></i>
                <span>10 pts</span>
              </span>
            </li>
            <li>
              <span>Valid SSL certificate is use</span>
              <span>
                <i class="fas fa-check"></i>
                <span>10 pts</span>
              </span>
            </li>
            <li>
              <span>No "mixed" content on page</span>
              <span>
                <i class="fas fa-check"></i>
                <span>10 pts</span>
              </span>
            </li>
          </ul>
        </section>

        <section class="catSection">
          <h2>Extras</h2>

          <ul>
            <li id="extrasP">
            Your PWA should look, feel, and work like an application. If you don't already have features like authentication, personalization, or platform integrations, check out on "bonus" Extras!     
            </li>
          </ul>

          <div class="editDiv">
            <nuxt-link to="windows" class="editButton">Add More</nuxt-link>
          </div>
        </section>
      </section>
    </div>
  </main>
</template>



<script lang='ts'>
import Vue from "vue";
// import axios from "axios";
import Component from "nuxt-class-component";
import { Action, State, namespace } from "vuex-class";

import GoodPWA from "~/components/GoodPWA.vue";
import Loading from "~/components/Loading.vue";

import * as generator from "~/store/modules/generator";

const GeneratorState = namespace(generator.name, State);
const GeneratorAction = namespace(generator.name, Action);

const apiUrl = `${
  process.env.apiUrl
}/serviceworkers/getServiceWorkerFromUrl?siteUrl`;

@Component({
  components: {
    GoodPWA,
    Loading
  }
})
export default class extends Vue {
  @GeneratorState url: string;
  @GeneratorState manifest: any;

  @GeneratorAction getManifestInformation;

  swScore = 0;
  manifestScore = 0;
  securityScore = 0;
  overallGrade = "--";

  swAnalyzing = false;
  manifestAnalyzing = false;
  securityAnalyzing = false;

  serviceWorkerData: any = null;
  noServiceWorker = false;

  noManifest = false;

  abortController: AbortController;

  public async created(): Promise<void> {
    await this.start();
  }

  public mounted() {
    if ("AbortController" in window) {
      this.abortController = new AbortController();
    }
  }

  public beforeDestroy() {
    if (this.abortController) {
      this.abortController.abort();
    }
  }

  private async start() {
    if (this.url) {
      // this.analyzing = true;
      this.securityAnalyzing = true;
      this.manifestAnalyzing = true;
      this.swAnalyzing = true;

      await this.lookAtSecurity();
      await this.lookAtManifest();
      await this.lookAtSW();
      await this.calcGrade();
    }
  }

  private lookAtSecurity(): Promise<void> {
    return new Promise(resolve => {
      if (this.url.includes("https")) {
        this.securityScore = this.securityScore + 100;
      }

      this.securityAnalyzing = false;
      this.calcGrade();
      resolve();
    });
  }

  private lookAtManifest(): Promise<void> {
    return new Promise(async resolve => {
      let data = await this.getManifestInformation();
      console.log(data);

      console.log("manifestInfo", this.manifest);

      if (this.manifest.generated === true) {
        this.manifestScore = 0;
        this.manifestAnalyzing = false;
        this.calcGrade();
        this.noManifest = true;

        resolve();
      }
<<<<<<< HEAD
      else {
=======

      if (this.manifest.generated !== 'undefined') {
>>>>>>> 1929f8ee
        this.manifestScore = this.manifestScore + 50;
      }

      if (this.manifest.display !== undefined) {
        this.manifestScore = this.manifestScore + 10;
      }

      if (this.manifest.icons !== undefined) {
        this.manifestScore = this.manifestScore + 10;
      }

      if (this.manifest.name !== undefined) {
        this.manifestScore = this.manifestScore + 10;
      }

      if (this.manifest.short_name !== undefined) {
        this.manifestScore = this.manifestScore + 10;
      }

      if (this.manifest.start_url !== true) {
        this.manifestScore = this.manifestScore + 10;
      }
      if (this.manifest.generated === true) {
        this.manifestScore = 0;
      }
      this.manifestAnalyzing = false;
      
      this.calcGrade();

      resolve();
    });
  }

  private async lookAtSW(): Promise<void> {
    if (this.url) {
      if (this.abortController) {
        const signal = this.abortController.signal;
        // const data = await axios.get(`${apiUrl}=${this.url}`, { signal });
        console.log("fetching sw");
        const response = await fetch(`${apiUrl}=${this.url}`, { signal });
        const data = await response.json();
        console.log("lookAtSW", data);

        this.serviceWorkerData = data;
      } else {
        const response = await fetch(`${apiUrl}=${this.url}`);
        const data = await response.json();
        console.log("lookAtSW", data.data);

        this.serviceWorkerData = data;
      }

      if (this.serviceWorkerData === false) {
        this.swScore = 0;
        this.calcGrade();
        this.swAnalyzing = false;
        this.noServiceWorker = true;

        return;
      }

      /*
        Has service worker
        +50 points to user
      */
      if (this.serviceWorkerData.hasSW !== null) {
        this.swScore = this.swScore + 50;
      }

      /*
        Caches stuff
        +30 points to user
      */

      if (this.serviceWorkerData.cache) {
        const hasCache = this.serviceWorkerData.cache.some(
          entry => entry.fromSW === true
        );
        console.log(hasCache);

        if (hasCache === true) {
          this.swScore = this.swScore + 30;
        }
      }

      /*
        Has push reg
        +10 points to user
      */
      if (this.serviceWorkerData.pushReg !== null) {
        this.swScore = this.swScore + 10;
      }

      /*
        Has scope that points to root
        +10 points to user
      */
      if (
        this.serviceWorkerData.scope &&
        this.serviceWorkerData.scope.slice(0, -1) ===
          new URL(this.serviceWorkerData.scope).origin
      ) {
        console.log("has scope");
        this.swScore = this.swScore + 10;
      }
    }

    this.calcGrade();

    this.swAnalyzing = false;
  }

  private calcGrade() {
    return new Promise(resolve => {
      console.log(this.swScore);
      console.log(this.manifestScore);
      console.log(this.securityScore);

      var totalGrade = (this.swScore + this.manifestScore + this.securityScore)/3;


      switch(true) {
        case (totalGrade > 90):
        this.overallGrade = "A";
        break;
        case (totalGrade > 80):
        this.overallGrade = "B";
        break;
        case (totalGrade > 70):
        this.overallGrade = "C";
        break;
        case (totalGrade > 55):
        this.overallGrade = "D";
        break;
        default:
        this.overallGrade = "--";
        }
      // if (
      //   this.swScore > 90 &&
      //   this.manifestScore > 90 &&
      //   this.securityScore > 90
      // ) {
      //   this.overallGrade = "A";
      // } else if (
      //   this.swScore > 80 &&
      //   this.manifestScore > 80 &&
      //   this.securityScore > 80
      // ) {
      //   this.overallGrade = "B";
      // } else if (
      //   this.swScore > 70 &&
      //   this.manifestScore > 70 &&
      //   this.securityScore > 70
      // ) {
      //   this.overallGrade = "C";
      // } else {
      //   this.overallGrade = "D";
      // }

      sessionStorage.setItem("overallGrade", this.overallGrade);

      resolve();
    });
  }

  public async rescan(): Promise<void> {
    // reset scores and rescan the site
    this.securityAnalyzing = true;
    this.manifestAnalyzing = true;
    this.swAnalyzing = true;

    this.manifestScore = 0;
    this.swScore = 0;
    this.securityScore = 0;

    try {
      await this.getManifestInformation();
      await this.start();
    } catch (e) {
      console.error(e);
    }
  }
}
</script>

<style lang="scss" scoped>
/* stylelint-disable */
@import "~assets/scss/base/variables";

/*.mastHead {
  margin-bottom: 12em;
}

.chooseContainer {
  margin-top: 118px;

  h2 {
    margin-left: 68px;
    margin-bottom: 28px;
  }
}*/

main {
  background-image: url("~/assets/images/homepage-background.svg");
  background-position: top;
  background-repeat: no-repeat;
  background-size: cover;
}

p {
  margin: 0;
  padding: 0;
}

.fa-check {
  color: #41807D;
}

.fa-times {
  color: red;
}

#gradeLoading {
  display: flex;
  justify-content: center;
}

.skeletonSpan {
  background-image: linear-gradient(to right, grey, white);
  width: 40%;
  display: block;
  height: 1em;
  opacity: 0.6;
  margin: 5px;
}

#scoreSideBySide {
  display: flex;
  height: 34em;

  header {
    position: absolute;
    top: 30px;
    left: 68px;

    img {
      height: 48px;
    }
  }

  section {
    flex: 1;
  }

  #headerSection {
    padding-top: 124px;

    #urlTested {
      font-weight: bold;
      margin-top: 0;
      margin-bottom: 0.2em;

      p {
        width: 376px;
        text-overflow: ellipsis;
        white-space: nowrap;
        overflow: hidden;
      }
    }

    div.mast {
      padding-left: 8em;
    }

    /*button#rescanButton {
      margin-top: 0;
      font-size: 12px;
      padding-top: 3px;
      padding-bottom: 4px;
      width: 70px;
    }*/

    #reportActionsBlock {
      display: flex;
      padding-left: 0;
    }

    #reportCardHeader {
      font-weight: bold;
      font-size: 36px;
      width: 376px;
    }

    #reportCardInfo {
      width: 376px;
      line-height: 28px;
      margin-top: 20px;
    }

    #rescanButton {
      background: #45ada8;
      height: 44px;
      margin-top: 40px;
      margin-right: 8px;
      border: none;
      border-radius: 22px;
      color: white;
      font-size: 18px;
      font-weight: bold;
      width: 130px;
    }

    #publishButton {
      width: 184px;
      border-radius: 22px;
      border: none;
      background: grey;
      font-weight: bold;
      font-size: 18px;
      padding-top: 9px;
      padding-bottom: 11px;
      margin-top: 40px;
      color: white;
      background: $color-button-primary-purple-variant;
      display: flex;
      justify-content: center;
      align-items: center;
    }
  }

  #scoreSection {
    background-color: $color-button-primary-purple-variant;
    display: flex;
    justify-content: center;
    align-items: center;
    flex-direction: column;
    height: 100%;
    margin-top: 60px;

    img {
      position: absolute;
      top: -25em;
      right: -2.2em;
      bottom: 0;
      z-index: -2;
      bottom: 0;
    }

    #scoreDiv {
      width: 221px;
      height: 221px;
      border-radius: 35px;
      background: white;
      display: flex;
      justify-content: center;
      align-items: center;
      font-size: 92px;
      font-weight: bold;
      margin-bottom: 1.2em;
      flex-direction: column;

      span {
        font-size: 18px;
        position: relative;
        bottom: 8px;
        color: #8a8a8a;
        margin-top: 10px;
        font-weight: bold;
      }

      section {
        display: flex;
        justify-content: center;
        align-items: center;
      }
    }
  }
}

#catsContainer {
  padding-left: 6.4em;
  padding-right: 8em;
  position: relative;
  bottom: 1em;
}

#cats {
  display: grid;
  grid-template-rows: auto auto;
  grid-template-columns: auto auto;

  .catSection {
    border: solid 1px grey;
    padding: 30px;
    margin: 30px;
    // background: rgba(255, 255, 255, 0.5);
    background: white;
    display: flex;
    flex-direction: column;

    .catHeader {
      display: flex;
      align-items: center;
      justify-content: space-between;
      margin-bottom: 1em;
    }

    /*@media (max-width: 1300px) {
      .catHeader {
        width: 29em;
      }
    }*/

    ul {
      flex-grow: 2;
      list-style: none;
      padding: 0;
      margin: 0;
      margin-bottom: 42px;

      li {
        font-size: 18px;
        padding: 0.5em;
        display: flex;
        flex-direction: row;
        justify-content: space-between;

        span {
          margin-left: 1em;
        }
      }
    }

    h2 {
      font-size: 24px;
      font-weight: bold;
      width: 420px;
    }

    .editDiv {
      display: flex;
    }

    .editButton {
      border-radius: 22px;
      border: none;
      height: 44px;
      background: grey;
      font-weight: bold;
      font-size: 18px;
      padding-top: 9px;
      padding-bottom: 11px;
      padding-left: 20px;
      padding-right: 20px;
      display: flex;
      justify-content: center;
      color: white;
      background: $color-button-primary-purple-variant;
    }

    .score {
      font-size: 36px;
      font-weight: bold;
      display: flex;
      justify-content: space-between;
      color: black;

      .scoreSubText {
        color: #8A8A8A;
        font-size: 12px;
        width: 32px;
        text-align: center;
      }
    }
  }
}

.l-generator-field {
  width: 376px;
}


@media (max-width: 1300px) {
  #cats {
    grid-template-columns: none;
  }
}

#extrasP {
  flex-grow: 2;
}

#noSWP {
  flex-grow: 2;
  margin-bottom: 2em;
}
</style>
<|MERGE_RESOLUTION|>--- conflicted
+++ resolved
@@ -420,12 +420,7 @@
 
         resolve();
       }
-<<<<<<< HEAD
       else {
-=======
-
-      if (this.manifest.generated !== 'undefined') {
->>>>>>> 1929f8ee
         this.manifestScore = this.manifestScore + 50;
       }
 
