<template>
  <div id="hubContainer" :class="{ backgroundReport: gotURL, backgroundIndex: !gotURL }">
    <HubHeader
      v-on:reset="reset()"
      :score="overallScore"
      :showSubHeader="gotURL"
      :expanded="!gotURL"
    ></HubHeader>

    <div v-if="showCopyToast" id="gitCopyToast">
      <span>git clone command copied to your clipboard</span>
    </div>

    <div v-if="showShareToast" id="gitCopyToast">
      <span>URL copied for sharing</span>
    </div>

    <div v-if="gotURL" id="reportShareButtonContainer">
      <button @click="shareReport">
        <i class="fas fa-share-alt"></i>
        Share your Results
      </button>
    </div>

    <main>
      <div v-if="!gotURL" id="inputSection">
        <div id="topHalfHome">
          <h1 id="topHalfHeader">Quickly and easily turn your website into an app!</h1>

          <p>
            It's super easy to get started. Just enter the URL of your website
            below
          </p>

          <div v-if="this.error" id="urlErr">{{ $t(this.error) }}</div>

          <form
            @submit.prevent="checkUrlAndGenerate"
            @keydown.enter.prevent="checkUrlAndGenerate"
            :class="{ formErr: error != null }"
          >
            <input
              id="getStartedInput"
              :aria-label="$t('generator.url')"
              :placeholder="$t('generator.placeholder_url')"
              name="siteUrl"
              type="text"
              ref="url"
              v-model="url$"
              autofocus
              autocomplete="off"
            />

            <button :class="{ btnErr: error != null }" id="getStartedButton">
              <div :class="{ btnErrText: error != null }">{{ $t("generator.start") }}</div>
            </button>
          </form>
        </div>

        <div id="bottomHalfHome">
          <!--<div id="expertModeBlock">
            <button @click="skipCheckUrl()" id="expertModeButton">Expert Mode</button>
            <p>Already have a PWA? Skip ahead!</p>
          </div>-->

<<<<<<< HEAD
=======
          <div id="starterSection">
            <h3>...Or, dont even have a website yet?</h3>
            <p>
              Get started from scratch with our
              <a
                href="https://github.com/pwa-builder/pwa-starter"
              >PWA Starter!</a>
            </p>

            <div id="starterActions">
              <button @click="starterDrop" id="mainStartButton">
                Get Started!
                <i class="fas fa-chevron-down"></i>

                <div v-if="openDrop" id="starterDropdown">
                <button id="starterDownloadButton" @click="downloadStarter">
                  <i class="fas fa-arrow-down"></i>
                  Download
                </button>
                <button @click="cloneStarter">
                  <i class="fab fa-github"></i>
                  Clone from Github
                </button>
              </div>
              </button>

            </div>
          </div>
>>>>>>> 5e43e265
        </div>
        <footer>
          <p>
            PWA Builder was founded by Microsoft as a community guided, open
            source project to help move PWA adoption forward.
<<<<<<< HEAD
            <a href="https://privacy.microsoft.com/en-us/privacystatement"
              >Our Privacy Statement</a
            >
=======
            <a
              href="https://privacy.microsoft.com/en-us/privacystatement"
            >Our Privacy Statement</a>
>>>>>>> 5e43e265
          </p>
        </footer>
      </div>

      <div v-if="gotURL && overallScore < 80" id="infoSection">
        <h2>Hub</h2>

        <p>
          We have taken a look at how well your website supports PWA features
          and provided simple tools to help you fill in the gaps. When you’re
          ready, click “build my PWA” to finish up.
        </p>
      </div>

      <div v-if="gotURL && overallScore >= 80" id="attachSection">
        <div id="attachHeader">
          <h2>Nice job!</h2>

          <button id="attachShare" aria-label="Share Report" @click="shareReport">
            <i class="fas fa-share-alt"></i>
          </button>
        </div>

        <p>
          Ready to build your PWA? Tap "Build My PWA" to package your PWA for the app stores
          or tap "Feature Store" to check out the latest web components from the PWABuilder team to improve your PWA even further!
        </p>

        <div id="attachSectionActions">
          <nuxt-link
            @click="$awa( { 'referrerUri': 'https://www.pwabuilder.com/publishFromHome' });"
            id="buildLink"
            to="/publish"
          >Build My PWA</nuxt-link>
          <a
            @click="$awa( { 'referrerUri': 'https://www.pwabuilder.com/featuresFromHome' });"
            id="featuresLink"
            href="https://pwabuilderfeatures.z22.web.core.windows.net/"
          >Feature Store</a>
        </div>
      </div>

      <ScoreCard
        v-if="gotURL"
        v-on:manifestTestDone="manifestTestDone($event)"
        :url="url"
        category="Manifest"
        id="firstCard"
        class="scoreCard"
      ></ScoreCard>
      <ScoreCard
        v-if="gotURL"
        v-on:serviceWorkerTestDone="swTestDone($event)"
        :url="url"
        category="Service Worker"
        class="scoreCard"
      ></ScoreCard>
      <ScoreCard
        v-if="gotURL"
        v-on:securityTestDone="securityTestDone($event)"
        :url="url"
        category="Security"
        class="scoreCard"
      ></ScoreCard>

      <div id="toolkitSection" v-if="topSamples.length > 0">
        <h2>Add features to my PWA...</h2>
      </div>

      <FeatureCard
        class="topFeatures"
        v-if="topSamples.length > 0"
        v-for="(sample, index) in topSamples"
        :class="{ firstFeature: index === 0 }"
        :sample="sample"
        :key="sample.id"
        :showAddButton="true"
      >
        <i slot="iconSlot" class="fas fa-rocket"></i>
      </FeatureCard>

      <div id="moreFeaturesBlock" v-if="topSamples.length > 0">
        <nuxt-link to="/features">View More</nuxt-link>
      </div>

      <div v-if="shared" id="shareToast">URL copied for sharing</div>
    </main>
    <footer v-if="gotURL" id="hubFooter">
      <p>
        PWA Builder was founded by Microsoft as a community guided, open source
        project to help move PWA adoption forward.
        <a
          href="https://privacy.microsoft.com/en-us/privacystatement#maincookiessimilartechnologiesmodule"
        >Our Privacy Statement</a>
      </p>
    </footer>
  </div>
</template>

<script lang="ts">
import Vue from "vue";
import Component from "nuxt-class-component";
import { Action, State, namespace } from "vuex-class";

import HubHeader from "~/components/HubHeader.vue";
import ScoreCard from "~/components/ScoreCard.vue";
import FeatureCard from "~/components/FeatureCard.vue";

import * as generator from "~/store/modules/generator";

const GeneratorState = namespace(generator.name, State);
const GeneratorAction = namespace(generator.name, Action);

import * as windowsStore from "~/store/modules/windows";

const WindowsState = namespace(windowsStore.name, State);
const WindowsAction = namespace(windowsStore.name, Action);

@Component({
  components: {
    HubHeader,
    ScoreCard,
    FeatureCard
  }
})
export default class extends Vue {
  @GeneratorState url: string;
  @GeneratorState manifest: any;

  @GeneratorAction updateLink;
  @GeneratorAction getManifestInformation;

  @WindowsState sample: windowsStore.Sample;
  @WindowsState samples: windowsStore.Sample[];

  @WindowsAction getSamples;

  public gotURL = false;
  public url$: string | null = null;
  public error: string | null = null;
  public overallScore: number = 0;
  public topSamples: Array<any> = [];
  public cleanedURL: string | null = null;
  public shared: boolean = false;
  public openDrop: boolean = false;
  public showCopyToast: boolean = false;
  public showShareToast: boolean = false;

  public async created() {
    this.url$ = this.url;

    if (this.url$ || this.url) {
      this.gotURL = true;
      this.getTopSamples();
    } else {
      if (window && window.location.search) {
        this.processQueryString();
      }
    }
  }

  public mounted() {
    if (this.url) {
      sessionStorage.setItem("currentURL", this.url);
    }

    if ((window as any).CSS && (window as any).CSS.registerProperty) {
      try {
        (CSS as any).registerProperty({
          name: "--color-stop-hub",
          syntax: "<color>",
          inherits: false,
          initialValue: "transparent"
        });

        (CSS as any).registerProperty({
          name: "--color-start-hub",
          syntax: "<color>",
          inherits: false,
          initialValue: "transparent"
        });
      } catch (err) {
        console.error(err);
      }
    }

    const overrideValues = {
      behavior: 0,
      uri: window.location.href,
      pageName: "homePage",
      pageHeight: window.innerHeight
    };

    this.$awa(overrideValues);
    window.addEventListener("popstate", this.backAndForth);
  }

  beforeDestroy() {
    (<any>window).removeEventListener("popstate", this.backAndForth);
  }

  public async backAndForth(e) {
    e.preventDefault();
    if (window.location.href === `${window.location.origin}/`) {
      this.reset();
    } else if (window.location.pathname === "/") {
      this.processQueryString();
    }
  }

  public async shareReport() {
    if ((navigator as any).share) {
      try {
        await (navigator as any).share({
          title: "PWABuilder results",
          text: "Check out how good my PWA did!",
          url: `${location.href}?url=${this.url}`
        });
      } catch (err) {
        // fallback to legacy share if ^ fails
        if ((navigator as any).clipboard) {
          try {
            await (navigator as any).clipboard.writeText(
              `${location.href}?url=${this.url}`
            );
            this.showToast();
          } catch (err) {
            console.error(err);
          }
        } else {
          window.open(`${location.href}?url=${this.url}`, "__blank");
        }
      }
    } else {
      if ((navigator as any).clipboard) {
        try {
          await (navigator as any).clipboard.writeText(
            `${location.href}?url=${this.url}`
          );
          this.showToast();
        } catch (err) {
          console.error(err);
        }
      } else {
        window.open(`${location.href}?url=${this.url}`, "__blank");
      }
    }
  }

<<<<<<< HEAD
  async showToast() {
    const toastCtrl = document.querySelector("ion-toast-controller");
    await (toastCtrl as any).componentOnReady();

    const toast = await (toastCtrl as any).create({
      duration: 2300,
      message: "URL copied for sharing"
    });
=======
  public async starterDrop() {
    this.openDrop = !this.openDrop;
  }

  async downloadStarter() {
    const response = await fetch("/data/pwa-starter-master.zip");
    const data = await response.blob();
    const url = URL.createObjectURL(data);

    const anchor = document.createElement("a");
    anchor.href = url;
    anchor.download = "pwa-starter.zip";
    anchor.click();

    window.URL.revokeObjectURL(url);
>>>>>>> 5e43e265

    const overrideValues = {
      behavior: 0,
      uri: window.location.href,
      pageName: "downloadedStarter",
      pageHeight: window.innerHeight
    };

    this.$awa(overrideValues);

    this.$router.push("/features?from=starter");
  }

  async cloneStarter() {
    const cloneCommand =
      "git clone https://github.com/pwa-builder/pwa-starter.git";

    try {
      await (navigator as any).clipboard.writeText(cloneCommand);

      this.openDrop = false;

      await this.showCopiedToast();
    } catch (err) {
      console.error(err);
    }
  }

  async showCopiedToast() {
    this.showCopyToast = true;

    setTimeout(() => {
      this.showCopyToast = false;
    }, 2300);
  }

  async showToast() {
    this.showShareToast = true;

    setTimeout(() => {
      this.showShareToast = false;
    }, 2300);
  }

  public async checkUrlAndGenerate() {
    this.error = null;
    try {
      if (
        window &&
        !window.location.search &&
        (this.url$ !== null || this.url$ !== undefined)
      ) {
        this.$router.push({ name: "index", query: { url: this.url$ } });
      } else {
        this.url$ = this.cleanedURL;
      }

      await this.updateLink(this.url$);
      this.url$ = this.url;

      if (this.url) {
        sessionStorage.setItem("currentURL", this.url);
      }

      this.gotURL = true;

      this.getTopSamples();
    } catch (err) {
      console.error("url error", err);

      this.url$ = this.url;

      if (err.message) {
        this.error = err.message;
      } else {
        // No error message
        // so just show error directly
        this.error = err;
      }

      this.gotURL = true;
    }
  }

  public async processQueryString() {
    const url = window.location.search.split("=")[1];
    this.cleanedURL = decodeURIComponent(url);
    this.url = this.cleanedURL;
    this.checkUrlAndGenerate();
  }

  public async getTopSamples() {
    await this.getSamples();
    const cleanedSamples = this.samples.slice(0, 4);

    this.topSamples = cleanedSamples;
  }

  public securityTestDone(ev) {
    this.overallScore = this.overallScore + ev.score;
  }

  public manifestTestDone(ev) {
    this.overallScore = this.overallScore + ev.score;
  }

  public swTestDone(ev) {
    this.overallScore = this.overallScore + ev.score;
  }

  public reset() {
    this.gotURL = false;
    this.overallScore = 0;
    this.topSamples = [];
  }

  public skipCheckUrl(): void {
    this.$router.push({
      name: "features"
    });
  }
}

Vue.prototype.$awa = function(config) {
<<<<<<< HEAD
  console.log('config', config);
  awa.ct.capturePageView(config);
=======
  if (awa) {
    awa.ct.capturePageView(config);
  }

>>>>>>> 5e43e265
  return;
};

declare var awa: any;
</script>

<style lang="scss" scoped>
/* stylelint-disable */
@import "~assets/scss/base/variables";

#starterDropdown {
  position: absolute;
  background: white;
  display: flex;
  flex-direction: column;
  padding-left: 12px;
  justify-content: space-between;
  align-items: flex-start;

  border-radius: 6px;
  margin-top: 0;
  width: 14em;
  margin-left: 1.8em;

  animation-name: slidedown;
  animation-duration: 200ms;

  box-shadow: 0 0 4px 1px #0000002e;
}

#starterActions .fa, #starterActions .fas {
  margin-right: 4px;
}

#starterActions #mainStartButton {
  background: black !important;
  color: white !important;
  width: 11em;
  border: none;
}

#gitCopyToast {
  position: absolute;
  bottom: 16px;
  right: 16px;
  background: #3c3c3c;
  color: white;
  padding: 1em;
  font-size: 14px;
  border-radius: 4px;
  padding-left: 1.4em;
  padding-right: 1.4em;
  animation-name: fadein;
  animation-duration: 0.3s;
}

#attachSection {
  grid-column: 3 / span 8;
  background: white;
  padding: 20px;
  border-radius: 4px;
  margin-bottom: 2em;
  margin-top: 4em;
  min-height: 12em;

  animation-name: fadein;
  animation-duration: 300ms;
}

#attachSectionActions {
  height: 3em;
  display: flex;
  align-items: center;
  justify-content: flex-end;
}

#attachSectionActions #buildLink {
  justify-content: center;
  padding-left: 20px;
  padding-right: 20px;
  font-family: sans-serif;
  font-style: normal;
  font-weight: 600;
  font-size: 14px;
  line-height: 21px;
  display: flex;
  align-items: center;
  text-align: center;
  background: linear-gradient(to right, #1fc2c8, #9337d8 116%);
  color: white;
  border-radius: 20px;
  height: 40px;
}

#attachSectionActions #featuresLink {
  justify-content: center;
  padding-left: 20px;
  padding-right: 20px;
  font-family: sans-serif;
  font-style: normal;
  font-weight: 600;
  font-size: 14px;
  line-height: 21px;
  display: flex;
  align-items: center;
  text-align: center;
  background: black;
  color: white;
  border-radius: 20px;
  height: 40px;
  margin-left: 12px;
}

#attachSection #attachHeader {
  display: flex;
  justify-content: space-between;
  align-items: center;
}

#attachShare {
  border-radius: 50%;
  width: 2.4em;
  height: 2.4em;
  display: flex;
  justify-content: center;
  align-items: center;
  border: none;
}

#shareToast {
  position: absolute;
  bottom: 16px;
  right: 16px;
  background: #3c3c3c;
  color: white;
  padding: 1em;
  font-size: 14px;
  border-radius: 4px;
  padding-left: 1.4em;
  padding-right: 1.4em;
  animation-name: fadein;
  animation-duration: 0.3s;
}

@keyframes fadein {
  from {
    opacity: 0;
  }

  to {
    opacity: 1;
  }
}

#hubFooter {
  display: flex;
  justify-content: center;
  padding-left: 16em;
  padding-right: 16em;
  font-size: 12px;
  color: rgba(60, 60, 60, 0.5);
}

#hubFooter p {
  text-align: center;
  font-style: normal;
  font-weight: normal;
  font-size: 12px;
  line-height: 18px;
  color: #606060;
}

#hubFooter a {
  color: #606060;
  text-decoration: underline;
}

#hubContainer {
  height: 100%;
}

#reportShareButtonContainer {
  width: 100%;
  display: flex;
  justify-content: flex-end;
  padding-right: 9em;
  position: relative;
}

#reportShareButtonContainer button {
  background: #3c3c3c87;
  width: 188px;
  font-family: sans-serif;
  font-style: normal;
  font-weight: 600;
  font-size: 14px;
  height: 44px;
  border-radius: 20px;
  border: none;
  margin-top: 24px;
  display: flex;
  justify-content: space-around;
  align-items: center;
  color: white;
  cursor: pointer;
}

@media (max-width: 1281px) {
  #reportShareButtonContainer {
    padding-right: 3em;
  }
}

@media (max-width: 905px) {
  #reportShareButtonContainer {
    top: 0em;
  }
}

.backgroundIndex {
<<<<<<< HEAD
   @include backgroundLeftPoint(26%, 20vh); 
=======
  @include backgroundLeftPoint(26%, 20vh);
>>>>>>> 5e43e265
}

.backgroundReport {
  @include backgroundRightPoint(80%, 37vh);
}

#bottomWrapper {
  color: white;
}

#bottomWrapper,
#toolkitWrapper {
  animation-name: slideup;
  animation-duration: 300ms;
  grid-column: 1 / span 12;
}

main {
  @include grid;

  margin-bottom: 2em;
}

h2 {
  margin-top: 0em;
  margin-bottom: 17px;

  font-family: sans-serif;
  font-style: normal;
  font-weight: 600;
  font-size: 24px;
  line-height: 54px;
  letter-spacing: -0.02em;
  height: 36px;
}

#topHalfHeader {
  font-weight: bold;
}

#inputSection {
  grid-column: 1 / span 12;
  max-width: 800px;

  color: white;

  display: grid;
  grid-template-rows: 70% 30%;

  #topHalfHome {
    grid-row: 1;

    margin-top: 68px;

    form {
      display: flex;

      &.formErr {
        animation: shake 0.2s ease-in-out 0s 2;
      }
    }

    input {
      background: transparent;

      padding-top: 13px;
      padding-bottom: 12px;
      border: none;
      border-bottom: solid 1px rgba(255, 255, 255, 0.4);
      margin-right: 0.3em;
      margin-top: 20px;
      outline: none;

      font-style: normal;
      font-weight: normal;
      font-size: 16px;
      line-height: 33px;
      color: rgba(255, 255, 255, 0.7);

      &::placeholder {
        color: white;
      }

      &:hover,
      &:focus {
        border-bottom: solid 1px white;
        color: white !important;
      }
    }

    #getStartedButton {
      border: none;
      border-radius: 22px;
      background: linear-gradient(to right, white, rgba(255, 255, 255, 0.7));
      color: #3c3c3c;
      align-self: flex-end;
      display: flex;
      flex-direction: row;
      justify-content: center;

      height: 40px;
      padding-left: 20px;
      padding-right: 20px;
      font-family: sans-serif;
      font-style: normal;
      font-weight: 600;
      font-size: 14px;
      line-height: 21px;
      display: flex;
      align-items: center;
      text-align: center;
    }
  }

  @media (max-height: 375px) {
    #topHalfHome {
      margin-top: 24px;
    }
  }

  @media (max-height: 320px) {
    #topHalfHome {
      margin-top: 4px;
    }
  }

  @media (max-width: 425px) {
    #topHalfHome {
      padding-left: 25px;
      padding-right: 25px;
    }
  }

  footer {
<<<<<<< HEAD
      position: absolute;
      bottom: 10px;
      margin-right: 32px;
      color: rgba(60, 60, 60, 0.6);
      background: transparent;

      p {
        text-align: center;
        font-size: 12px;
        line-height: 18px;
      }

      a {
        box-shadow: none;
        color: inherit;
        text-decoration: underline;
      }
    }

    @media (max-width: 425px) {
      footer {
        margin-right: initial;
        margin-left: initial;
      }
      footer p {
        width: 75%;
        margin-bottom: 0px;
      }
    }

  #bottomHalfHome {
    grid-row: 2;

    display: flex;
    justify-content: center;
    align-items: center;
    margin-top: 34px;
=======
>>>>>>> 5e43e265
    position: absolute;
    bottom: 10px;
    margin-right: 32px;
    color: rgba(60, 60, 60, 0.6);
    background: transparent;

    p {
      text-align: center;
      font-size: 12px;
      line-height: 18px;
    }

    a {
      box-shadow: none;
      color: inherit;
      text-decoration: underline;
    }
  }

<<<<<<< HEAD

=======
  @media (max-width: 425px) {
    footer {
      margin-right: initial;
      margin-left: initial;
    }
    footer p {
      width: 75%;
      margin-bottom: 0px;
    }
  }

  #bottomHalfHome {
    grid-row: 2;

    #starterSection {
      background: white;
      color: black;
      padding: 1.4em;
      border-radius: 6px;
      width: 24em;

      h3 {
        font-weight: bold;
        font-size: 20px;
      }

      #starterActions {
        display: flex;
        justify-content: flex-end;
        margin-top: 28px;

        button {
          border-radius: 20px;
          height: 40px;
          font-weight: 600;
          font-size: 14px;
          line-height: 21px;

          background: none;
          color: black;
          padding-left: 0;
          padding-right: 0;
          border: none;
        }
      }
    }

    @media (max-width: 640px) {
      #starterSection {
        display: none;
      }
    }
>>>>>>> 5e43e265
  }
}

@media (min-width: 1380px) {
  #inputSection {
    display: flex;
    align-items: center;
    max-width: 100vw;
    justify-content: space-between;
  }

  #starterSection {
    margin-top: 3em;
  }
}

@media (max-width: 425px) {
  #inputSection {
    display: initial;
  }

  main {
    display: initial;
  }

  #inputSection #bottomHalfHome {
    width: initial;
  }

  footer {
    display: flex;
    align-items: center;
    justify-content: center;
  }
}

#infoSection {
  grid-column: 1 / span 5;

  color: white;

  margin-bottom: 24px;

  @media (max-width: 900px) {
    grid-column: 1 / span 12;
  }
}

.scoreCard {
  margin-bottom: 20px;
}

@media (max-width: 425px) {
  #attachSection {
    margin-left: 25px;
    margin-right: 25px;
  }

  #infoSection {
    margin-left: 25px;
    margin-right: 25px;
  }

  .scoreCard {
    margin-left: 25px;
    margin-right: 25px;
    margin-bottom: 20px;
  }

  #toolkitSection {
    margin-left: 25px;
    margin-right: 25px;
  }

  .topFeatures {
    margin-left: 25px;
    margin-right: 25px;
  }

  #hubFooter {
    padding-left: 25px;
    padding-right: 25px;
    text-align: center;
    background: transparent;
  }

  #tabsBar {
    display: none;
  }

  #subHeader #scoreZone {
    display: flex;
    justify-content: space-around;
    height: 95%;
  }
}

#infoSection p {
  font-family: "Open Sans", sans-serif;
  font-style: normal;
  font-weight: normal;
  font-size: 16px;
  line-height: 28px;
}

.scoreCard {
  grid-column: span 4;

  @media (max-width: 900px) {
    grid-column: 1 / span 12;
  }
}

#firstCard {
  grid-column: 1 / span 4;

  @media (max-width: 900px) {
    grid-column: 1 / span 12;
  }
}

#toolkitSection {
  grid-column: 1 / span 5;

  margin-top: 76px;
  display: flex;
  align-items: center;

  a {
    margin-left: 10px;
    color: black;
    text-transform: uppercase;
    font-size: 12px;
    font-weight: bold;
    border-bottom: solid 2px;
  }

  a:hover {
    box-shadow: none;
  }
}

@media (max-height: 924px) {
  #toolkitSection {
    margin-top: 36px;
  }
}

.topFeatures {
  grid-column: span 3;

  margin-bottom: 2em;

  .card {
    height: 252px;
  }

  @media (max-width: 900px) {
    grid-column: span 6;
  }
}

.firstFeature {
  grid-column: 1 / span 3;

  @media (max-width: 900px) {
    grid-column: 1 / span 6;
  }
}

#moreFeaturesBlock {
  grid-column: 1 / span 12;

  width: 100%;
  display: flex;
  justify-content: center;
  align-items: center;

  a {
    background: rgba(60, 60, 60, 0.8);
    color: white;
    border-radius: 20px;
    height: 40px;
    display: flex;
    justify-content: center;
    align-items: center;
    padding-left: 20px;
    padding-right: 20px;
    font-family: sans-serif;
    font-style: normal;
    font-weight: 600;
    font-size: 14px;
    line-height: 21px;
  }
}

#urlErr {
  height: 1em;
  font-weight: 500;
  padding-top: 1em;
  padding-bottom: 1em;
}

.btnErr {
  width: 42px !important;
  padding: 0px !important;
}

.btnErrText {
  visibility: hidden;

  &:after {
    content: "!";
    color: red;
    font-weight: bold;
    display: block;
    position: relative;
    visibility: visible;
    top: -11px;
    left: 1px;
  }
}

@keyframes slidedown {
  from {
    opacity: 0;
    transform: translateY(-10px);
  }

  to {
    opacity: 1;
    transform: translateY(0);
  }
}

@keyframes slideup {
  from {
    opacity: 0;
    transform: translateY(200px);
  }

  to {
    opacity: 1;
    transform: translateY(0);
  }
}

@keyframes shake {
  0% {
    margin-left: 0rem;
  }
  25% {
    margin-left: 0.5rem;
  }
  75% {
    margin-left: -0.5rem;
  }
  100% {
    margin-left: 0rem;
  }
}

.btnErr {
  width: 42px !important;
  padding: 0px !important;
}

.btnErrText {
  visibility: hidden;

  &:after {
    content: "!";
    color: red;
    font-weight: bold;
    display: block;
    position: relative;
    visibility: visible;
    top: -11px;
    left: 1px;
  }
}

@keyframes slideup {
  from {
    opacity: 0;
    transform: translateY(200px);
  }

  to {
    opacity: 1;
    transform: translateY(0);
  }
}

@keyframes shake {
  0% {
    margin-left: 0rem;
  }
  25% {
    margin-left: 0.5rem;
  }
  75% {
    margin-left: -0.5rem;
  }
  100% {
    margin-left: 0rem;
  }
}

@media (max-height: 600px) {
  .backgroundIndex {
<<<<<<< HEAD
    @include backgroundLeftPoint(30%, 0vh);  
=======
    @include backgroundLeftPoint(30%, 0vh);
>>>>>>> 5e43e265
  }

  .backgroundReport {
    @include backgroundRightPoint(80%, 25vh);
  }

<<<<<<< HEAD
=======
  #starterSection {
    display: none;
  }

>>>>>>> 5e43e265
  footer {
    display: none;
  }
}

@media (max-height: 475px) {
  .backgroundReport {
    @include backgroundRightPoint(80%, 0vh);
  }
}
</style><|MERGE_RESOLUTION|>--- conflicted
+++ resolved
@@ -63,8 +63,6 @@
             <p>Already have a PWA? Skip ahead!</p>
           </div>-->
 
-<<<<<<< HEAD
-=======
           <div id="starterSection">
             <h3>...Or, dont even have a website yet?</h3>
             <p>
@@ -93,21 +91,14 @@
 
             </div>
           </div>
->>>>>>> 5e43e265
         </div>
         <footer>
           <p>
             PWA Builder was founded by Microsoft as a community guided, open
             source project to help move PWA adoption forward.
-<<<<<<< HEAD
-            <a href="https://privacy.microsoft.com/en-us/privacystatement"
-              >Our Privacy Statement</a
-            >
-=======
             <a
               href="https://privacy.microsoft.com/en-us/privacystatement"
             >Our Privacy Statement</a>
->>>>>>> 5e43e265
           </p>
         </footer>
       </div>
@@ -357,16 +348,6 @@
     }
   }
 
-<<<<<<< HEAD
-  async showToast() {
-    const toastCtrl = document.querySelector("ion-toast-controller");
-    await (toastCtrl as any).componentOnReady();
-
-    const toast = await (toastCtrl as any).create({
-      duration: 2300,
-      message: "URL copied for sharing"
-    });
-=======
   public async starterDrop() {
     this.openDrop = !this.openDrop;
   }
@@ -382,7 +363,6 @@
     anchor.click();
 
     window.URL.revokeObjectURL(url);
->>>>>>> 5e43e265
 
     const overrideValues = {
       behavior: 0,
@@ -507,15 +487,10 @@
 }
 
 Vue.prototype.$awa = function(config) {
-<<<<<<< HEAD
-  console.log('config', config);
-  awa.ct.capturePageView(config);
-=======
   if (awa) {
     awa.ct.capturePageView(config);
   }
 
->>>>>>> 5e43e265
   return;
 };
 
@@ -736,11 +711,7 @@
 }
 
 .backgroundIndex {
-<<<<<<< HEAD
-   @include backgroundLeftPoint(26%, 20vh); 
-=======
   @include backgroundLeftPoint(26%, 20vh);
->>>>>>> 5e43e265
 }
 
 .backgroundReport {
@@ -875,46 +846,6 @@
   }
 
   footer {
-<<<<<<< HEAD
-      position: absolute;
-      bottom: 10px;
-      margin-right: 32px;
-      color: rgba(60, 60, 60, 0.6);
-      background: transparent;
-
-      p {
-        text-align: center;
-        font-size: 12px;
-        line-height: 18px;
-      }
-
-      a {
-        box-shadow: none;
-        color: inherit;
-        text-decoration: underline;
-      }
-    }
-
-    @media (max-width: 425px) {
-      footer {
-        margin-right: initial;
-        margin-left: initial;
-      }
-      footer p {
-        width: 75%;
-        margin-bottom: 0px;
-      }
-    }
-
-  #bottomHalfHome {
-    grid-row: 2;
-
-    display: flex;
-    justify-content: center;
-    align-items: center;
-    margin-top: 34px;
-=======
->>>>>>> 5e43e265
     position: absolute;
     bottom: 10px;
     margin-right: 32px;
@@ -931,12 +862,10 @@
       box-shadow: none;
       color: inherit;
       text-decoration: underline;
-    }
-  }
-
-<<<<<<< HEAD
-
-=======
+      }
+    }
+  }
+
   @media (max-width: 425px) {
     footer {
       margin-right: initial;
@@ -989,7 +918,6 @@
         display: none;
       }
     }
->>>>>>> 5e43e265
   }
 }
 
@@ -1301,24 +1229,17 @@
 
 @media (max-height: 600px) {
   .backgroundIndex {
-<<<<<<< HEAD
-    @include backgroundLeftPoint(30%, 0vh);  
-=======
     @include backgroundLeftPoint(30%, 0vh);
->>>>>>> 5e43e265
   }
 
   .backgroundReport {
     @include backgroundRightPoint(80%, 25vh);
   }
 
-<<<<<<< HEAD
-=======
   #starterSection {
     display: none;
   }
 
->>>>>>> 5e43e265
   footer {
     display: none;
   }
