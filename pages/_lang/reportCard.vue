<template>
  <div id="hubContainer" :class="{ backgroundReport: gotURL, backgroundIndex: !gotURL }">
    <HubHeader
      v-on:reset="reset()"
      :score="overallScore"
      :showSubHeader="gotURL"
      :expanded="!gotURL"
    ></HubHeader>

    <div v-if="showCopyToast" id="gitCopyToast">
      <span>git clone command copied to your clipboard</span>
    </div>

    <div v-if="showShareToast" id="gitCopyToast">
      <span role="alert">URL copied for sharing</span>
    </div>

    <div v-if="gotURL" id="reportShareButtonContainer">
      <button @click="shareReport">
        <i class="fas fa-share-alt"></i>
        Share your Results
      </button>
    </div>

    <main>
      <div v-if="!gotURL" id="inputSection">
        <div id="topHalfHome">
          <h1 id="topHalfHeader">Quickly and easily turn your website into an app!</h1>

          <p>
            It's super easy to get started. Just enter the URL of your website
            below
          </p>

          <div v-if="this.error" id="urlErr">{{ $t(this.error) }}</div>

          <form
            @submit.prevent="checkUrlAndGenerate"
            @keydown.enter.prevent="checkUrlAndGenerate"
            :class="{ formErr: error != null }"
          >
            <input
              id="getStartedInput"
              :aria-label="$t('generator.url')"
              :placeholder="$t('generator.placeholder_url')"
              name="siteUrl"
              type="text"
              ref="url"
              v-model="url$"
              autofocus
              autocomplete="off"
            />

            <button :class="{ btnErr: error != null }" id="getStartedButton">
              <div :class="{ btnErrText: error != null }">{{ $t("generator.start") }}</div>
            </button>
          </form>
        </div>

        <div id="bottomHalfHome">
          <!--<div id="expertModeBlock">
            <button @click="skipCheckUrl()" id="expertModeButton">Expert Mode</button>
            <p>Already have a PWA? Skip ahead!</p>
          </div>-->

          <div id="starterSection">
            <h2>...Or, dont even have a website yet?</h2>
            <p>
              Get started from scratch with our
              <a
                href="https://github.com/pwa-builder/pwa-starter"
              >PWA Starter!</a>
            </p>

            <div id="starterActions">
              <button @click="starterDrop" id="mainStartButton" 
                type="button" role="menuitem" aria-haspop="true" aria-expanded="false"> 
                Get Started!
                <i class="fas fa-chevron-down"></i>

<<<<<<< HEAD
                <div v-if="openDrop" id="starterDropdown">
                  <button id="starterDownloadButton" @click="downloadStarter">
                    <i class="fas fa-arrow-down"></i>
                    Download
                  </button>
                  <button @click="cloneStarter">
                    <i class="fab fa-github"></i>
                    Clone from Github
                  </button>
                </div>
=======
                <div v-if="openDrop" id="starterDropdown" aria-live="polite">
                <button id="starterDownloadButton" @click="downloadStarter" type="button">
                  <i class="fas fa-arrow-down"></i>
                  Download
                </button>
                <button @click="cloneStarter" type="button">
                  <i class="fab fa-github"></i>
                  Clone from Github
                </button>
              </div>
>>>>>>> a1ffec16
              </button>
            </div>
          </div>
        </div>
        <footer>
          <p>
            PWA Builder was founded by Microsoft as a community guided, open
            source project to help move PWA adoption forward.
            <a
              href="https://privacy.microsoft.com/en-us/privacystatement"
            >Our Privacy Statement</a>
          </p>
        </footer>
      </div>

      <div v-if="gotURL && overallScore < 80" id="infoSection">
        <h2>Hub</h2>

        <p>
          We have taken a look at how well your website supports PWA features
          and provided simple tools to help you fill in the gaps. When you’re
          ready, click “build my PWA” to finish up.
        </p>
      </div>

      <div v-if="gotURL && overallScore >= 80" id="attachSection">
        <div id="attachHeader">
          <h2>Nice job!</h2>

          <button id="attachShare" aria-label="Share Report" @click="shareReport">
            <i class="fas fa-share-alt"></i>
          </button>
        </div>

        <p>
          Ready to build your PWA? Tap "Build My PWA" to package your PWA for the app stores
          or tap "Feature Store" to check out the latest web components from the PWABuilder team to improve your PWA even further!
        </p>

        <div id="attachSectionActions">
          <nuxt-link
            @click="$awa( { 'referrerUri': 'https://www.pwabuilder.com/publishFromHome' });"
            id="buildLink"
            to="/publish"
          >Build My PWA</nuxt-link>
          <a
            @click="$awa( { 'referrerUri': 'https://www.pwabuilder.com/featuresFromHome' });"
            id="featuresLink"
            href="https://components.pwabuilder.com"
          >Feature Store</a>
        </div>
      </div>

      <ScoreCard
        v-if="gotURL"
        v-on:manifestTestDone="manifestTestDone($event)"
        :url="url"
        category="Manifest"
        id="firstCard"
        class="scoreCard"
      ></ScoreCard>
      <ScoreCard
        v-if="gotURL"
        v-on:serviceWorkerTestDone="swTestDone($event)"
        :url="url"
        category="Service Worker"
        class="scoreCard"
      ></ScoreCard>
      <ScoreCard
        v-if="gotURL"
        v-on:securityTestDone="securityTestDone($event)"
        :url="url"
        category="Security"
        class="scoreCard"
      ></ScoreCard>

      <div id="toolkitSection" v-if="topSamples.length > 0">
        <h2>Add features to my PWA...</h2>
      </div>

      <FeatureCard
        class="topFeatures"
        v-if="topSamples.length > 0"
        v-for="(sample, index) in topSamples"
        :class="{ firstFeature: index === 0 }"
        :sample="sample"
        :key="sample.id"
        :showAddButton="true"
      >
        <i slot="iconSlot" class="fas fa-rocket"></i>
      </FeatureCard>

      <div id="moreFeaturesBlock" v-if="topSamples.length > 0">
        <nuxt-link to="/features">View More</nuxt-link>
      </div>

      <div v-if="shared" id="shareToast">URL copied for sharing</div>
    </main>
    <footer v-if="gotURL" id="hubFooter">
      <p>
        PWA Builder was founded by Microsoft as a community guided, open source
        project to help move PWA adoption forward.
        <a
          href="https://privacy.microsoft.com/en-us/privacystatement#maincookiessimilartechnologiesmodule"
        >Our Privacy Statement</a>
      </p>
    </footer>
  </div>
</template>

<script lang="ts">
import Vue from "vue";
import Component from "nuxt-class-component";
import { Action, State, namespace } from "vuex-class";

import HubHeader from "~/components/HubHeader.vue";
import ScoreCard from "~/components/ScoreCard.vue";
import FeatureCard from "~/components/FeatureCard.vue";

import * as generator from "~/store/modules/generator";

const GeneratorState = namespace(generator.name, State);
const GeneratorAction = namespace(generator.name, Action);

import * as windowsStore from "~/store/modules/windows";

const WindowsState = namespace(windowsStore.name, State);
const WindowsAction = namespace(windowsStore.name, Action);

@Component({
  components: {
    HubHeader,
    ScoreCard,
    FeatureCard
  }
})
export default class extends Vue {
  @GeneratorState url: string;
  @GeneratorState manifest: any;

  @GeneratorAction updateLink;
  @GeneratorAction getManifestInformation;

  @WindowsState sample: windowsStore.Sample;
  @WindowsState samples: windowsStore.Sample[];

  @WindowsAction getSamples;

  public gotURL = false;
  public url$: string | null = null;
  public error: string | null = null;
  public overallScore: number = 0;
  public topSamples: Array<any> = [];
  public cleanedURL: string | null = null;
  public shared: boolean = false;
  public openDrop: boolean = false;
  public showCopyToast: boolean = false;
  public showShareToast: boolean = false;

  public async created() {
    this.url$ = this.url;

    if (this.url$ || this.url) {
      this.gotURL = true;
      this.getTopSamples();
    } else {
      if (window && window.location.search) {
        this.processQueryString();
      }
    }
  }

  public mounted() {
    if (this.url) {
      sessionStorage.setItem("currentURL", this.url);
    }

    if ((window as any).CSS && (window as any).CSS.registerProperty) {
      try {
        (CSS as any).registerProperty({
          name: "--color-stop-hub",
          syntax: "<color>",
          inherits: false,
          initialValue: "transparent"
        });

        (CSS as any).registerProperty({
          name: "--color-start-hub",
          syntax: "<color>",
          inherits: false,
          initialValue: "transparent"
        });
      } catch (err) {
        console.error(err);
      }
    }

    const overrideValues = {
      behavior: 0,
      uri: window.location.href,
      pageName: "homePage",
      pageHeight: window.innerHeight
    };

    this.$awa(overrideValues);
    window.addEventListener("popstate", this.backAndForth);
  }

  beforeDestroy() {
    (<any>window).removeEventListener("popstate", this.backAndForth);
  }

  public async backAndForth(e) {
    e.preventDefault();
    if (window.location.href === `${window.location.origin}/`) {
      this.reset();
    } else if (window.location.pathname === "/") {
      this.processQueryString();
    }
  }

  public async shareReport() {
    if ((navigator as any).share) {
      try {
        await (navigator as any).share({
          title: "PWABuilder results",
          text: "Check out how good my PWA did!",
          url: `${location.href}?url=${this.url}`
        });
      } catch (err) {
        // fallback to legacy share if ^ fails
        if ((navigator as any).clipboard) {
          try {
            await (navigator as any).clipboard.writeText(
              `${location.href}?url=${this.url}`
            );
            this.showToast();
          } catch (err) {
            console.error(err);
          }
        } else {
          window.open(`${location.href}?url=${this.url}`, "__blank");
        }
      }
    } else {
      if ((navigator as any).clipboard) {
        try {
          await (navigator as any).clipboard.writeText(
            `${location.href}?url=${this.url}`
          );
          this.showToast();
        } catch (err) {
          console.error(err);
        }
      } else {
        window.open(`${location.href}?url=${this.url}`, "__blank");
      }
    }
  }

  public async starterDrop() {
    this.openDrop = !this.openDrop;
  }

  async downloadStarter() {
    const response = await fetch("/data/pwa-starter-master.zip");
    const data = await response.blob();
    const url = URL.createObjectURL(data);

    const anchor = document.createElement("a");
    anchor.href = url;
    anchor.download = "pwa-starter.zip";
    anchor.click();

    window.URL.revokeObjectURL(url);

    const overrideValues = {
      behavior: 0,
      uri: window.location.href,
      pageName: "downloadedStarter",
      pageHeight: window.innerHeight
    };

    this.$awa(overrideValues);

    this.$router.push("/features?from=starter");
  }

  async cloneStarter() {
    const cloneCommand =
      "git clone https://github.com/pwa-builder/pwa-starter.git";

    try {
      await (navigator as any).clipboard.writeText(cloneCommand);

      this.openDrop = false;

      await this.showCopiedToast();
    } catch (err) {
      console.error(err);
    }
  }

  async showCopiedToast() {
    this.showCopyToast = true;

    setTimeout(() => {
      this.showCopyToast = false;
    }, 2300);
  }

  async showToast() {
    this.showShareToast = true;

    setTimeout(() => {
      this.showShareToast = false;
    }, 2300);
  }

  public async checkUrlAndGenerate() {
    this.error = null;
    try {
      if (
        window &&
        !window.location.search &&
        (this.url$ !== null || this.url$ !== undefined)
      ) {
        this.$router.push({ name: "index", query: { url: this.url$ } });
      } else {
        this.url$ = this.cleanedURL;
      }

      await this.updateLink(this.url$);
      this.url$ = this.url;

      if (this.url) {
        sessionStorage.setItem("currentURL", this.url);
      }

      this.gotURL = true;

      this.getTopSamples();
    } catch (err) {
      console.error("url error", err);

      this.url$ = this.url;

      if (err.message) {
        this.error = err.message;
      } else {
        // No error message
        // so just show error directly
        this.error = err;
      }

      this.gotURL = true;
    }
  }

  public async processQueryString() {
    const url = window.location.search.split("=")[1];
    this.cleanedURL = decodeURIComponent(url);
    this.url = this.cleanedURL;
    this.checkUrlAndGenerate();
  }

  public async getTopSamples() {
    const resp = await fetch('/data/featured.json');
    const top = await resp.json();

    this.topSamples = top;
  }

  public securityTestDone(ev) {
    this.overallScore = this.overallScore + ev.score;
  }

  public manifestTestDone(ev) {
    this.overallScore = this.overallScore + ev.score;
  }

  public swTestDone(ev) {
    this.overallScore = this.overallScore + ev.score;
  }

  public reset() {
    this.gotURL = false;
    this.overallScore = 0;
    this.topSamples = [];
  }

  public skipCheckUrl(): void {
    this.$router.push({
      name: "features"
    });
  }
}

Vue.prototype.$awa = function(config) {
  if (awa) {
    awa.ct.capturePageView(config);
  }

  return;
};

declare var awa: any;
</script>

<style lang="scss" scoped>
/* stylelint-disable */
@import "~assets/scss/base/variables";

#starterDropdown {
  position: absolute;
  background: white;
  display: flex;
  flex-direction: column;
  padding-left: 12px;
  justify-content: space-between;
  align-items: flex-start;

  border-radius: 6px;
  margin-top: 0;
  width: 14em;
  margin-left: 1.8em;

  animation-name: slidedown;
  animation-duration: 200ms;

  box-shadow: 0 0 4px 1px #0000002e;
}

#starterActions .fa,
#starterActions .fas {
  margin-right: 4px;
}

#starterActions #mainStartButton {
  background: black !important;
  color: white !important;
  width: 11em;
  border: none;
}

#gitCopyToast {
  position: absolute;
  bottom: 16px;
  right: 16px;
  background: #3c3c3c;
  color: white;
  padding: 1em;
  font-size: 14px;
  border-radius: 4px;
  padding-left: 1.4em;
  padding-right: 1.4em;
  animation-name: fadein;
  animation-duration: 0.3s;
}

#attachSection {
  grid-column: 3 / span 8;
  background: white;
  padding: 20px;
  border-radius: 4px;
  margin-bottom: 2em;
  margin-top: 4em;
  min-height: 12em;

  animation-name: fadein;
  animation-duration: 300ms;
}

#attachSectionActions {
  height: 3em;
  display: flex;
  align-items: center;
  justify-content: flex-end;
}

#attachSectionActions #buildLink {
  justify-content: center;
  padding-left: 20px;
  padding-right: 20px;
  font-family: sans-serif;
  font-style: normal;
  font-weight: 600;
  font-size: 14px;
  line-height: 21px;
  display: flex;
  align-items: center;
  text-align: center;
  background: linear-gradient(to right, #1fc2c8, #9337d8 116%);
  color: white;
  border-radius: 20px;
  height: 40px;
}

#attachSectionActions #featuresLink {
  justify-content: center;
  padding-left: 20px;
  padding-right: 20px;
  font-family: sans-serif;
  font-style: normal;
  font-weight: 600;
  font-size: 14px;
  line-height: 21px;
  display: flex;
  align-items: center;
  text-align: center;
  background: black;
  color: white;
  border-radius: 20px;
  height: 40px;
  margin-left: 12px;
}

#attachSection #attachHeader {
  display: flex;
  justify-content: space-between;
  align-items: center;
}

#attachShare {
  border-radius: 50%;
  width: 2.4em;
  height: 2.4em;
  display: flex;
  justify-content: center;
  align-items: center;
  border: none;
}

#shareToast {
  position: absolute;
  bottom: 16px;
  right: 16px;
  background: #3c3c3c;
  color: white;
  padding: 1em;
  font-size: 14px;
  border-radius: 4px;
  padding-left: 1.4em;
  padding-right: 1.4em;
  animation-name: fadein;
  animation-duration: 0.3s;
}

@keyframes fadein {
  from {
    opacity: 0;
  }

  to {
    opacity: 1;
  }
}

#hubFooter {
  display: flex;
  justify-content: center;
  padding-left: 16em;
  padding-right: 16em;
  font-size: 12px;
  color: rgba(60, 60, 60, 0.5);
}

#hubFooter p {
  text-align: center;
  font-style: normal;
  font-weight: normal;
  font-size: 12px;
  line-height: 18px;
  color: #606060;
}

#hubFooter a {
  color: #606060;
  text-decoration: underline;
}

#hubContainer {
  height: 100%;
}

#reportShareButtonContainer {
  width: 100%;
  display: flex;
  justify-content: flex-end;
  padding-right: 9em;
  position: relative;
}

#reportShareButtonContainer button {
  background: #3c3c3c87;
  width: 188px;
  font-family: sans-serif;
  font-style: normal;
  font-weight: 600;
  font-size: 14px;
  height: 44px;
  border-radius: 20px;
  border: none;
  margin-top: 24px;
  display: flex;
  justify-content: space-around;
  align-items: center;
  color: white;
  cursor: pointer;
}

@media (max-width: 1281px) {
  #reportShareButtonContainer {
    padding-right: 3em;
  }
}

@media (max-width: 905px) {
  #reportShareButtonContainer {
    top: 0em;
  }
}

.backgroundIndex {
  @include backgroundLeftPoint(26%, 20vh);
}

.backgroundReport {
  @include backgroundRightPoint(80%, 37vh);
}

#bottomWrapper {
  color: white;
}

#bottomWrapper,
#toolkitWrapper {
  animation-name: slideup;
  animation-duration: 300ms;
  grid-column: 1 / span 12;
}

main {
  @include grid;

  margin-bottom: 2em;
}

h2 {
  margin-top: 0em;
  margin-bottom: 17px;

  font-family: sans-serif;
  font-style: normal;
  font-weight: 600;
  font-size: 24px;
  line-height: 54px;
  letter-spacing: -0.02em;
  height: 36px;
}

#topHalfHeader {
  font-weight: bold;
}

#inputSection {
  grid-column: 1 / span 12;
  max-width: 800px;

  color: white;

  display: grid;
  grid-template-rows: 70% 30%;

  #topHalfHome {
    grid-row: 1;

    margin-top: 68px;

    form {
      display: flex;

      &.formErr {
        animation: shake 0.2s ease-in-out 0s 2;
      }
    }

    input {
      background: transparent;

      padding-top: 13px;
      padding-bottom: 12px;
      border: none;
      border-bottom: solid 1px rgba(255, 255, 255, 0.4);
      margin-right: 0.3em;
      margin-top: 20px;
      outline: none;

      font-style: normal;
      font-weight: normal;
      font-size: 16px;
      line-height: 33px;
      color: rgba(255, 255, 255, 0.7);

      &::placeholder {
        color: white;
      }

      &:hover,
      &:focus {
        border-bottom: solid 1px white;
        color: white !important;
      }
    }

    #getStartedButton {
      border: none;
      border-radius: 22px;
      background: linear-gradient(to right, white, rgba(255, 255, 255, 0.7));
      color: #3c3c3c;
      align-self: flex-end;
      display: flex;
      flex-direction: row;
      justify-content: center;

      height: 40px;
      padding-left: 20px;
      padding-right: 20px;
      font-family: sans-serif;
      font-style: normal;
      font-weight: 600;
      font-size: 14px;
      line-height: 21px;
      display: flex;
      align-items: center;
      text-align: center;
    }
  }

  @media (max-height: 375px) {
    #topHalfHome {
      margin-top: 24px;
    }
  }

  @media (max-height: 320px) {
    #topHalfHome {
      margin-top: 4px;
    }
  }

  @media (max-width: 425px) {
    #topHalfHome {
      padding-left: 25px;
      padding-right: 25px;
    }
  }

  footer {
    position: absolute;
    bottom: 10px;
    margin-right: 32px;
    color: rgba(60, 60, 60, 0.6);
    background: transparent;

    p {
      text-align: center;
      font-size: 12px;
      line-height: 18px;
    }

    a {
      box-shadow: none;
      color: inherit;
      text-decoration: underline;
    }
  }

  @media (max-width: 425px) {
    footer {
      margin-right: initial;
      margin-left: initial;
    }
    footer p {
      width: 75%;
      margin-bottom: 0px;
    }
  }

  #bottomHalfHome {
    grid-row: 2;

    #starterSection {
      background: white;
      color: black;
      padding: 1.4em;
      border-radius: 6px;
      width: 24em;

      h2 {
        margin: 0;
        margin-block-end: 0;
        margin-block-start: 0;
        font-weight: 700;
        font-size: 20px;
        line-height: initial;
      }

      p {
        margin-top: 0;
      }

      #starterActions {
        display: flex;
        justify-content: flex-end;
        margin-top: 28px;

        button {
          border-radius: 20px;
          height: 40px;
          font-weight: 600;
          font-size: 14px;
          line-height: 21px;

          background: none;
          color: black;
          padding-left: 0;
          padding-right: 0;
          border: none;
        }
      }
    }

    @media (max-width: 640px) {
      #starterSection {
        display: none;
      }
    }
  }
}

@media (min-width: 1380px) {
  #inputSection {
    display: flex;
    align-items: center;
    max-width: 100vw;
    justify-content: space-between;
  }

  #starterSection {
    margin-top: 3em;
  }
}

@media (max-width: 425px) {
  #inputSection {
    display: initial;
  }

  main {
    display: initial;
  }

  #inputSection #bottomHalfHome {
    width: initial;
  }

  footer {
    display: flex;
    align-items: center;
    justify-content: center;
  }
}

#infoSection {
  grid-column: 1 / span 5;

  color: white;

  margin-bottom: 24px;

  @media (max-width: 900px) {
    grid-column: 1 / span 12;
  }
}

.scoreCard {
  margin-bottom: 20px;
}

@media (max-width: 425px) {
  #attachSection {
    margin-left: 25px;
    margin-right: 25px;
  }

  #infoSection {
    margin-left: 25px;
    margin-right: 25px;
  }

  .scoreCard {
    margin-left: 25px;
    margin-right: 25px;
    margin-bottom: 20px;
  }

  #toolkitSection {
    margin-left: 25px;
    margin-right: 25px;
  }

  .topFeatures {
    margin-left: 25px;
    margin-right: 25px;
  }

  #hubFooter {
    padding-left: 25px;
    padding-right: 25px;
    text-align: center;
    background: transparent;
  }

  #tabsBar {
    display: none;
  }

  #subHeader #scoreZone {
    display: flex;
    justify-content: space-around;
    height: 95%;
  }
}

#infoSection p {
  font-family: "Open Sans", sans-serif;
  font-style: normal;
  font-weight: normal;
  font-size: 16px;
  line-height: 28px;
}

.scoreCard {
  grid-column: span 4;

  @media (max-width: 900px) {
    grid-column: 1 / span 12;
  }
}

#firstCard {
  grid-column: 1 / span 4;

  @media (max-width: 900px) {
    grid-column: 1 / span 12;
  }
}

#toolkitSection {
  grid-column: 1 / span 5;

  margin-top: 76px;
  display: flex;
  align-items: center;

  a {
    margin-left: 10px;
    color: black;
    text-transform: uppercase;
    font-size: 12px;
    font-weight: bold;
    border-bottom: solid 2px;
  }

  a:hover {
    box-shadow: none;
  }
}

@media (max-height: 924px) {
  #toolkitSection {
    margin-top: 36px;
  }
}

.topFeatures {
  grid-column: span 3;

  margin-bottom: 2em;

  .card {
    height: 252px;
  }

  @media (max-width: 900px) {
    grid-column: span 6;
  }
}

.firstFeature {
  grid-column: 1 / span 3;

  @media (max-width: 900px) {
    grid-column: 1 / span 6;
  }
}

#moreFeaturesBlock {
  grid-column: 1 / span 12;

  width: 100%;
  display: flex;
  justify-content: center;
  align-items: center;

  a {
    background: rgba(60, 60, 60, 0.8);
    color: white;
    border-radius: 20px;
    height: 40px;
    display: flex;
    justify-content: center;
    align-items: center;
    padding-left: 20px;
    padding-right: 20px;
    font-family: sans-serif;
    font-style: normal;
    font-weight: 600;
    font-size: 14px;
    line-height: 21px;
  }
}

#urlErr {
  height: 1em;
  font-weight: 500;
  padding-top: 1em;
  padding-bottom: 1em;
}

.btnErr {
  width: 42px !important;
  padding: 0px !important;
}

.btnErrText {
  visibility: hidden;

  &:after {
    content: "!";
    color: red;
    font-weight: bold;
    display: block;
    position: relative;
    visibility: visible;
    top: -11px;
    left: 1px;
  }
}

@keyframes slidedown {
  from {
    opacity: 0;
    transform: translateY(-10px);
  }

  to {
    opacity: 1;
    transform: translateY(0);
  }
}

@keyframes slideup {
  from {
    opacity: 0;
    transform: translateY(200px);
  }

  to {
    opacity: 1;
    transform: translateY(0);
  }
}

@keyframes shake {
  0% {
    margin-left: 0rem;
  }
  25% {
    margin-left: 0.5rem;
  }
  75% {
    margin-left: -0.5rem;
  }
  100% {
    margin-left: 0rem;
  }
}

.btnErr {
  width: 42px !important;
  padding: 0px !important;
}

.btnErrText {
  visibility: hidden;

  &:after {
    content: "!";
    color: red;
    font-weight: bold;
    display: block;
    position: relative;
    visibility: visible;
    top: -11px;
    left: 1px;
  }
}

@keyframes slideup {
  from {
    opacity: 0;
    transform: translateY(200px);
  }

  to {
    opacity: 1;
    transform: translateY(0);
  }
}

@keyframes shake {
  0% {
    margin-left: 0rem;
  }
  25% {
    margin-left: 0.5rem;
  }
  75% {
    margin-left: -0.5rem;
  }
  100% {
    margin-left: 0rem;
  }
}

@media (max-height: 600px) {
  .backgroundIndex {
    @include backgroundLeftPoint(30%, 0vh);
  }

  .backgroundReport {
    @include backgroundRightPoint(80%, 25vh);
  }

  #starterSection {
    display: none;
  }

  footer {
    display: none;
  }
}

@media (max-height: 475px) {
  .backgroundReport {
    @include backgroundRightPoint(80%, 0vh);
  }
}
</style><|MERGE_RESOLUTION|>--- conflicted
+++ resolved
@@ -78,18 +78,6 @@
                 Get Started!
                 <i class="fas fa-chevron-down"></i>
 
-<<<<<<< HEAD
-                <div v-if="openDrop" id="starterDropdown">
-                  <button id="starterDownloadButton" @click="downloadStarter">
-                    <i class="fas fa-arrow-down"></i>
-                    Download
-                  </button>
-                  <button @click="cloneStarter">
-                    <i class="fab fa-github"></i>
-                    Clone from Github
-                  </button>
-                </div>
-=======
                 <div v-if="openDrop" id="starterDropdown" aria-live="polite">
                 <button id="starterDownloadButton" @click="downloadStarter" type="button">
                   <i class="fas fa-arrow-down"></i>
@@ -100,7 +88,7 @@
                   Clone from Github
                 </button>
               </div>
->>>>>>> a1ffec16
+              
               </button>
             </div>
           </div>
