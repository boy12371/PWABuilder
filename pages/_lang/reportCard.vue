--- conflicted
+++ resolved
@@ -1,6 +1,5 @@
 
 <template>
-<<<<<<< HEAD
   <div id="hubContainer" :class="{ 'backgroundReport': gotURL, 'backgroundIndex': !gotURL }">
     <HubHeader
       v-on:reset="reset()"
@@ -8,16 +7,10 @@
       :showSubHeader="gotURL"
       :expanded="!gotURL"
     ></HubHeader>
-=======
-  <div id="hubContainer"
-       :class="{ 'backgroundReport': gotURL, 'backgroundIndex': !gotURL }">
-    <HubHeader v-on:reset="reset()" :score="overallScore" :showSubHeader="gotURL" :expanded="!gotURL"></HubHeader>
->>>>>>> cfee9a7a
 
     <main>
       <div v-if="!gotURL" id="inputSection">
         <div id="topHalfHome">
-<<<<<<< HEAD
           <h1>Quickly and easily turn your website into an app!</h1>
 
           <p>It's super easy to get started. Just enter the URL of your website below</p>
@@ -29,14 +22,6 @@
             @keydown.enter.prevent="checkUrlAndGenerate"
             :class="{ 'formErr': error != null }"
           >
-=======
-          <h2>Enter a URL to test your PWA</h2>
-
-          <div id="urlErr">{{ $t(this.error) }}</div>
-
-          <form @submit.prevent="checkUrlAndGenerate" @keydown.enter.prevent="checkUrlAndGenerate"
-                :class="{ 'formErr': error != null }">
->>>>>>> cfee9a7a
             <input
               id="getStartedInput"
               :aria-label="$t('generator.url')"
@@ -57,7 +42,6 @@
               <div :class="{ 'btnErrText': error != null }">{{ $t('generator.start') }}</div>
             </button>
           </form>
-<<<<<<< HEAD
         </div>
 
         <div id="bottomHalfHome">
@@ -66,17 +50,6 @@
             <p>Already have a PWA? Skip ahead!</p>
           </div>
 
-=======
-
-        </div>
-
-        <div id="bottomHalfHome">
-          <div id="expertModeBlock">
-            <button @click="skipCheckUrl()" id="expertModeButton">Expert Mode</button>
-            <p>Already have a PWA? Skip ahead!</p>
-          </div>
-
->>>>>>> cfee9a7a
           <footer>
             <p>
               PWA Builder was founded by Microsoft as a community guided, open source project to help move PWA adoption forward.
@@ -135,20 +108,13 @@
         <i slot="iconSlot" class="fas fa-rocket"></i>
       </FeatureCard>
 
-<<<<<<< HEAD
       <div id="moreFeaturesBlock" v-if="topSamples.length > 0">
-=======
-      <div id="moreFeaturesBlock" 
-           v-if="topSamples.length > 0">
->>>>>>> cfee9a7a
         <nuxt-link to="/features">
           View More
           <i class="fas fa-angle-right"></i>
         </nuxt-link>
       </div>
     </main>
-<<<<<<< HEAD
-
     <footer v-if="gotURL" id="hubFooter">
       <p>
         PWA Builder was founded by Microsoft as a community guided, open source project to help move PWA adoption forward.
@@ -157,8 +123,6 @@
         >Our Privacy Statement</a>
       </p>
     </footer>
-=======
->>>>>>> cfee9a7a
   </div>
 </template>
 
@@ -217,7 +181,6 @@
     }
   }
 
-<<<<<<< HEAD
   public mounted() {
     if ((window as any).CSS && (window as any).CSS.registerProperty) {
       try {
@@ -324,97 +287,21 @@
 #hubFooter p {
   text-align: center;
 }
-=======
-  public async checkUrlAndGenerate() {
-    this.error = null;
-
-    console.log("here");
-
-    try {
-      console.log("in try block");
-      await this.updateLink(this.url$);
-      this.url$ = this.url;
-
-      this.gotURL = true;
-
-      this.getTopSamples();
-    } catch (err) {
-      console.error("url error", err);
-
-      if (err.message) {
-        this.error = err.message;
-      } else {
-        // No error message
-        // so just show error directly
-        this.error = err;
-      }
-    }
-  }
-
-  public async getTopSamples() {
-    await this.getSamples();
-    console.log(this.samples);
-    const cleanedSamples = this.samples.slice(0, 4);
-    console.log("cleanedSamples", cleanedSamples);
-
-    this.topSamples = cleanedSamples;
-  }
-
-  public securityTestDone(ev) {
-    console.log("testDone", ev);
-    this.overallScore = this.overallScore + ev.score;
-    console.log(this.overallScore);
-  }
-
-  public manifestTestDone(ev) {
-    console.log("manifest test done", ev);
-    this.overallScore = this.overallScore + ev.score;
-    console.log(this.overallScore);
-  }
-
-  public swTestDone(ev) {
-    console.log("sw test is done", ev);
-    this.overallScore = this.overallScore + ev.score;
-    console.log(this.overallScore);
-  }
-
-  public reset() {
-    console.log('resetting');
-    this.gotURL = false;
-    this.overallScore = 0;
-    this.topSamples = [];
-  }
-}
-</script>
-
-<style lang="scss" scoped>
-/* stylelint-disable */
-@import "~assets/scss/base/variables";
->>>>>>> cfee9a7a
 
 #hubContainer {
   height: 100vh;
 }
 
 .backgroundIndex {
-<<<<<<< HEAD
   @include backgroundLeftPoint(20%, 40vh);
 }
 
 .backgroundReport {
   @include backgroundRightPoint(80%, 40vh);
-=======
-  @include backgroundLeftPoint(20%, 50vh);
-}
-
-.backgroundReport {
-  @include backgroundRightPoint(80%, 50vh);
->>>>>>> cfee9a7a
 }
 
 @media (min-width: 1336px) {
   #hubContainer {
-<<<<<<< HEAD
     height: 146vh;
   }
 
@@ -424,17 +311,6 @@
 
   .backgroundReport {
     @include backgroundRightPoint(80%, 70vh);
-=======
-    height: 128vh;
-  }  
-
-  .backgroundIndex {
-    @include backgroundLeftPoint(30%, 80vh);
-  }
-
-  .backgroundReport {
-    @include backgroundRightPoint(80%, 80vh);
->>>>>>> cfee9a7a
   }
 }
 
@@ -464,19 +340,11 @@
 #toolkitWrapper {
   animation-name: slideup;
   animation-duration: 300ms;
-<<<<<<< HEAD
-
   grid-column: 1 / span 12;
-=======
-
-  grid-column: 1 / span 12;
-
->>>>>>> cfee9a7a
 }
 
 main {
   @include grid;
-<<<<<<< HEAD
 
   margin-bottom: 2em;
 }
@@ -486,27 +354,6 @@
   font-size: 32px;
   font-weight: 700;
   margin-bottom: 17px;
-=======
-
-  margin-bottom: 2em;
-}
-
-h2 {
-  margin-top: 2em;
-  font-size: 32px;
-  font-weight: 700;
-  margin-bottom: 17px;
-}
-
-/* horizontal bar after heading */
-h2:after {
-  content: "";
-  display: block;
-
-  width: 19%; /* TODO: Not part of Grid */
-  padding-top: 17px;
-  border-bottom: solid 1px rgba(255, 255, 255, 0.3);
->>>>>>> cfee9a7a
 }
 
 #inputSection {
@@ -516,17 +363,11 @@
 
   display: grid;
   grid-template-rows: 70% 30%;
-<<<<<<< HEAD
 
   #topHalfHome {
     grid-row: 1;
 
     margin-top: 68px;
-=======
-
-  #topHalfHome {
-    grid-row: 1;
->>>>>>> cfee9a7a
 
     form {
       display: flex;
@@ -549,7 +390,6 @@
       margin-right: 0.3em;
       margin-top: 20px;
       outline: none;
-<<<<<<< HEAD
 
       &::placeholder {
         color: white;
@@ -557,14 +397,6 @@
 
       &:hover,
       &:focus {
-=======
-      
-      &::placeholder {
-        color: white;
-      }
-
-      &:hover, &:focus {
->>>>>>> cfee9a7a
         border-bottom: solid 1px white;
       }
     }
@@ -580,26 +412,17 @@
       padding-right: 23px;
       background: linear-gradient(to right, white, rgba(255, 255, 255, 0.7));
       border: solid 1px white;
-<<<<<<< HEAD
       color: #3c3c3c;
-=======
-      color: #3C3C3C;
->>>>>>> cfee9a7a
       height: 44px;
       align-self: flex-end;
       display: flex;
       flex-direction: row;
-<<<<<<< HEAD
       align-items: center;
-=======
-      align-items: center;      
->>>>>>> cfee9a7a
       width: 88px;
       justify-content: center;
     }
   }
 
-<<<<<<< HEAD
   @media (max-width: 425px) {
     #topHalfHome {
       padding-left: 25px;
@@ -612,19 +435,11 @@
 
     color: #333333;
 
-=======
-  #bottomHalfHome {
-    grid-row: 2;
-
-    color: #333333;
-
->>>>>>> cfee9a7a
     #expertModeBlock {
       display: flex;
       justify-content: center;
       align-items: center;
       flex-direction: column;
-<<<<<<< HEAD
       margin-top: 180px;
       margin-right: 3em;
 
@@ -654,22 +469,6 @@
       #expertModeButton:hover {
         --color-stop-hub: #9337d8;
         --color-start-hub: #1fc2c8;
-=======
-      margin-top: 65px;
-      margin-right: 1em;
-
-      #expertModeButton {
-        width: 200px;
-        font-weight: bold;
-        font-size: 18px;
-        border: none;
-        border-radius: 22px;
-        padding-top: 9px;
-        padding-bottom: 11px;
-        background-image: linear-gradient(to right, #7644c2, #11999e);
-        color: white;
-        height: 44px;
->>>>>>> cfee9a7a
       }
 
       p {
@@ -679,7 +478,6 @@
       }
     }
 
-<<<<<<< HEAD
     @media (max-width: 1280px) {
       #expertModeBlock {
         margin-top: 80px;
@@ -693,14 +491,10 @@
       }
     }
 
-=======
->>>>>>> cfee9a7a
     footer {
       display: flex;
       justify-content: center;
       align-items: center;
-
-<<<<<<< HEAD
       width: 465px;
       margin-top: 34px;
 
@@ -809,65 +603,18 @@
   }
 }
 
-=======
-      color: rgba(60, 60, 60, 0.6);
-      
-      p {
-        text-align: center;
-        width: 320px;
-        font-size: 12px;
-        line-height: 18px;
-        margin-right: 2em;
-      }
-
-      a {
-        box-shadow: none;
-
-        color: inherit;
-
-        text-decoration: underline;
-      }
-    }
-  }
-}
-
-#infoSection {
-  grid-column: 1 / span 5;
-
-  color: white;
+.firstCard {
+  grid-column: 1 / span 4;
 
   @media (max-width: 900px) {
     grid-column: 1 / span 12;
   }
 }
 
-.scoreCard {
-  grid-column: span 4;
-
-  @media (max-width: 900px) {
-    grid-column: 1 / span 12;
-  }
-}
-
->>>>>>> cfee9a7a
-.firstCard {
-  grid-column: 1 / span 4;
-
-  @media (max-width: 900px) {
-    grid-column: 1 / span 12;
-  }
-}
-
 #toolkitSection {
-<<<<<<< HEAD
   grid-column: 1 / span 5;
 
   margin-top: 76px;
-=======
-  grid-column: 1/ span 5;
-
-  margin-top: 36px;
->>>>>>> cfee9a7a
   display: flex;
   align-items: center;
 
@@ -885,15 +632,12 @@
   }
 }
 
-<<<<<<< HEAD
 @media(max-height: 924px) {
   #toolkitSection {
     margin-top: 36px;
   }
 }
 
-=======
->>>>>>> cfee9a7a
 .topFeatures {
   grid-column: span 3;
 
@@ -906,7 +650,6 @@
   @media (max-width: 900px) {
     grid-column: span 6;
   }
-<<<<<<< HEAD
 }
 
 .firstFeature {
@@ -986,34 +729,6 @@
   }
   100% {
     margin-left: 0rem;
-=======
-}
-
-.firstFeature {
-  grid-column: 1 / span 3;
-
-  @media (max-width: 900px) {
-    grid-column: 1 / span 6;
-  }
-}
-
-#moreFeaturesBlock {
-  grid-column: 1 / span 12;
-
-  width: 100%;
-  display: flex;
-  justify-content: center;
-  align-items: center;
-
-  a {
-    color: #9b47db;
-    text-transform: uppercase;
-    font-weight: bold;
-    font-size: 14px;
-    border: solid 1px #9337d8;
-    border-radius: 24px;
-    padding: 10px;
->>>>>>> cfee9a7a
   }
 }
 
