<<<<<<< HEAD
<template>
  <div>
    <HubHeader :showSubHeader="true"></HubHeader>

    <main id="sideBySide">
      <section id="leftSide">
        <header class="mastHead" id="swHeader">
          <h2>{{ $t("serviceworker.title") }}</h2>
          <p>{{ $t("serviceworker.summary") }}</p>

          <button id="pushLink" @click="openPushModal()">
            <img src="/Images/test.png"></img>
            Add support for push notifications
          </button>

          <div v-if="openModal" id="pushModal">
            <div id="pushModalBackground"></div>

            <div id="pushModalContent">
              <div id="pushModalContentHeader">
                <h3>Setup Push Notifications</h3>
                <p id="pushHeaderP">Is this a new or existing setup?</p>
              </div>

              <div id="pushModalContentOptions">
                <nuxt-link to="/push">
                  <img src="/Images/newSetup.png"></img>

                  <div>
                    <h4>Create a New Setup</h4>
                    <p>Create a new push notification setup</p>
                  </div>
                </nuxt-link>

                <nuxt-link to="/test">
                  <img src="/Images/pushTest.png"></img>

                  <div>
                    <h4>Test Push Notifications</h4>
                    <p>Already setup push notifications? Test them out here</p>
                  </div>
                </nuxt-link>
              </div>

              <div id="pushModalCancelWrapper">
                <button id="pushModalCancel" @click="closePushModal()">Cancel</button>
              </div>

            </div>
          </div>
        </header>

        <div id="inputSection">
          <form @submit.prevent="download" @keydown.enter.prevent="download">
            <div
              id="inputContainer"
              v-for="sw in serviceworkers"
              :key="sw.title"
              @click="selectServiceWorker(sw.id)"
              v-bind:class="{ active: serviceworker$ === sw.id }"
            >
              <label class="l-generator-label" :for="sw.id">
                <div id="inputDiv">
                  <!--<input
                    type="radio"
                    :value="sw.id"
                    v-model="serviceworker$"
                    :disabled="sw.disable"
                    :id="sw.id"
                  >-->

                  <div id="titleBox">
                    <h4>{{ sw.title }}</h4>

                    <!--<i v-pre v-if="serviceworker$ === sw.id" class="fas fa-check"></i>-->
                  </div>

                  <span v-if="sw.disable">(coming soon)</span>
                </div>
              </label>
              <div class="swDesc">{{ sw.description }}</div>
            </div>
            <div class="pure-u-3-5">
              <p class="l-generator-error" v-if="error">
                <span class="icon-exclamation"></span>
                {{ $t(error) }}
              </p>
            </div>
          </form>
        </div>

        <div id="doneDiv">
          <button @click="download()" id="downloadSWButton">
            <span v-if="!isBuilding">{{ $t("serviceworker.download") }}</span>
            <span v-if="isBuilding">
              <Loading
                :active="true"
                class="u-display-inline_block u-margin-left-sm"
              />
            </span>
          </button>
        </div>
      </section>

      <section id="rightSide" class="swRightSide">
        <CodeViewer
          class="topViewer"
          color="#F0F0F0"
          theme="lighter"
          code-type="javascript"
          :size="viewerSize"
          :code="webPreview"
          :title="$t('serviceworker.code_preview_web')"
          :showToolbar="false"
          :showHeader="true"
        >
          <h3>Add this code to your landing page in a &lt;script&gt; tag:</h3>
        </CodeViewer>

        <CodeViewer
          class="bottomViewer"
          color="#F0F0F0"
          theme="darker"
          code-type="javascript"
          :size="bottomViewerSize"
          :code="serviceworkerPreview"
          :title="$t('serviceworker.code_preview_serviceworker')"
          :showToolbar="false"
          :showHeader="true"
        >
          <h3>
            Add this code to a file named "pwabuilder-sw.js" on your site root:
          </h3>
        </CodeViewer>
      </section>
    </main>

    <footer>
      <p>
        PWA Builder was founded by Microsoft as a community guided, open source
        project to help move PWA adoption forward.
        <a href="https://privacy.microsoft.com/en-us/privacystatement"
          >Our Privacy Statement</a
        >
      </p>
    </footer>
  </div>
</template>

<script lang="ts">
import Vue from "vue";
import Component from "nuxt-class-component";
import { Watch } from "vue-property-decorator";
import { Action, State, namespace } from "vuex-class";

import GeneratorMenu from "~/components/GeneratorMenu.vue";
import Loading from "~/components/Loading.vue";
import CodeViewer from "~/components/CodeViewer.vue";
import StartOver from "~/components/StartOver.vue";
import Modal from "~/components/Modal.vue";
import HubHeader from "~/components/HubHeader.vue";

import * as serviceworker from "~/store/modules/serviceworker";
import { ServiceWorker } from "~/store/modules/serviceworker";

const ServiceworkerState = namespace(serviceworker.name, State);
const ServiceworkerAction = namespace(serviceworker.name, Action);

@Component({
  components: {
    GeneratorMenu,
    Loading,
    StartOver,
    CodeViewer,
    Modal,
    HubHeader
  }
})
export default class extends Vue {
  public isBuilding = false;
  public serviceworker$: number = 0;
  public serviceworkers$: ServiceWorker[];
  public error: string | null = null;
  public viewerSize = "10rem";
  public bottomViewerSize = "10rem";
  public hasSW = false;
  public betterSW = false;
  public openModal: boolean = false;

  @ServiceworkerState serviceworkers: ServiceWorker[];
  @ServiceworkerState serviceworker: number;
  @ServiceworkerState serviceworkerPreview: string;
  @ServiceworkerState webPreview: string;
  @ServiceworkerState archive: string;

  @ServiceworkerAction downloadServiceWorker;
  @ServiceworkerAction getCode;
  @ServiceworkerAction getServiceworkers;

  async created() {
    await this.getServiceworkers();
    this.serviceworker$ = this.serviceworkers[0].id;
    await this.getCode(this.serviceworker$);
  }

  mounted() {
    const overrideValues = {
      uri: window.location.href,
      pageName: "serviceWorkerPage",
      pageHeight: window.innerHeight
    };

    this.$awa(overrideValues);
  }

  openPushModal() {
    console.log('hello world', !this.openModal);
    this.openModal = !this.openModal;
  }

  closePushModal() {
    this.openModal = false;
  }

  public selectServiceWorker(id: number) {
    console.log(id);
    this.serviceworker$ = id;
  }

  async destroyed() {
    (this.$root.$el.closest("body") as HTMLBodyElement).classList.remove(
      "modal-screen"
    );
  }

  public onClickShowGBB(): void {
    (this.$refs.nextStepModal as Modal).show();
    this.analyze();
  }

  public onClickHideGBB(): void {
    (this.$refs.nextStepModal as Modal).hide();
  }

  public async download(): Promise<void> {
    this.isBuilding = true;
    try {
      if (this.serviceworker$) {
        const cleanedSW = this.serviceworker$.toString();
        await this.downloadServiceWorker(cleanedSW);
      }
    } catch (e) {
      console.error(e);
      this.error = e;
    }

    if (this.archive) {
      window.location.href = this.archive;
    } else {
      console.error("no archive");
    }

    this.isBuilding = false;
  }

  public analyze(): void {
    if (this.serviceworker$ && this.serviceworker$ >= 4) {
      this.betterSW = true;
    } else if (this.serviceworker$ && this.serviceworker$ < 4) {
      // default to true for now
      this.hasSW = true;
    }
  }

  @Watch("serviceworker$")
  async onServiceworker$Changed(): Promise<void> {
    try {
      console.log(this.serviceworker$);

      // temp check for demo
      if (this.serviceworker$ === 6 || this.serviceworker$ === 7) {
        await this.getCode(4);
      } else {
        await this.getCode(this.serviceworker$);
      }

      this.analyze();
    } catch (e) {
      this.error = e;
    }
  }

  public modalOpened() {
    (this.$root.$el.closest("body") as HTMLBodyElement).classList.add(
      "modal-screen"
    );
  }

  public modalClosed() {
    (this.$root.$el.closest("body") as HTMLBodyElement).classList.remove(
      "modal-screen"
    );
  }
}

declare var awa: any;

Vue.prototype.$awa = function(config) {
  console.log(config);
  awa.ct.capturePageView(config);
  return;
};
</script>

<style lang="scss" scoped>
/* stylelint-disable */

@import "~assets/scss/base/variables";

footer {
  display: flex;
  justify-content: center;
  padding-left: 15%;
  padding-right: 15%;
  font-size: 12px;
  color: rgba(60, 60, 60, 0.5);
  background: white;
}

footer p {
  text-align: center;
  font-style: normal;
  font-weight: normal;
  font-size: 12px;
  line-height: 18px;
  color: #707070;
}

footer a {
  color: #707070;
  text-decoration: underline;
}

#swHeader {
  margin-bottom: 40px;
}

#pushLink {
  color: #9337d8;
  font-weight: bold;
  font-size: 12px;
  line-height: 28px;

  display: flex;
  align-items: center;

  cursor: pointer;
  background: none;
}

#pushLink img {
  margin-right: 16px;
  height: 40px;
}

#pushModal {
  position: absolute;
  top: 0;
  bottom: 0;
  left: 0;
  right: 0;
  display: flex;
  justify-content: center;
  align-items: center;
}

#pushModalBackground {
  position: absolute;
  top: 0;
  left: 0;
  bottom: 0;
  right: 0;
  background: rgba(51, 58, 83, 0.61);
  backdrop-filter: blur(59px);
  z-index: 1;

  animation-name: fadein;
  animation-duration: 300ms;
}

#pushModalContent {
  background: #FFFFFF;
  box-shadow: 0px 25px 26px rgba(32, 36, 50, 0.25), 0px 5px 9px rgba(51, 58, 83, 0.53);
  border-radius: 10px;

  padding-left: 30px;
  padding-right: 30px;
  padding-bottom: 22px;
  padding-top: 24px;

  z-index: 2;

  animation-name: fadein;
  animation-duration: 300ms;
}

@keyframes fadein {
  from {
    opacity: 0;
  }

  to {
    opacity: 1;
  }
}

#pushModalContentHeader h3 {
  font-weight: 700;
  font-size: 24px;
  line-height: 36px;
  letter-spacing: -0.02em;
  color: #3C3C3C;
}

#pushModalContent #pushModalContentHeader #pushHeaderP {
  color: #3C3C3C;
  font-size: 16px;
  line-height: 22px;
  margin-top: 8px;
  margin-bottom: 18px;
}

#pushModalContentOptions {
  display: flex;
  flex-direction: column;
}

#pushModalContentOptions a {
  display: flex;
  align-items: center;
  margin-left: 20px;
  margin-right: 126px;
  max-width: 350px;
  margin-bottom: 29px;
}

#pushModalContentOptions a h4 {
  font-style: normal;
  font-weight: bold;
  font-size: 18px;
  line-height: 22px;
  color: #9337D8;
}

#pushModalContentOptions a p {
  color: #3C3C3C;
  font-weight: normal;
  font-size: 12px;
  line-height: 16px;
}

#pushModalContentOptions a h4, #pushModalContentOptions a p {
  margin-bottom: 0;
  margin-top: 0 !important;
}

#pushModalContentOptions a img {
  margin-right: 17px;
}

@media(max-width: 430px) {
  #pushModalContent {
    margin-left: 3em;
    margin-right: 3em;
    padding-left: 10px;
    padding-right: 10px;
  }

  #pushModalContentOptions a {
    margin-right: 18px;
  }

  #pushModalContentHeader {
    display: flex;
    flex-direction: column;
    align-items: center;
  }
}

#pushModalCancelWrapper {
  display: flex;
  justify-content: center;
}

#pushModalCancelWrapper button {
  background: none;
  color: #3C3C3C;
  font-weight: 600;
  font-size: 14px;
  line-height: 21px;
  opacity: 0.6;
}

#sideBySide {
  display: flex;
  justify-content: space-between;
  height: 100%;
  padding-right: 3%;
  padding-left: 3%;
  background: white;

  #leftSide {
    background: white;

    .mastHead {
      padding-top: 40px;

      h2 {
        font-family: Poppins;
        font-style: normal;
        font-weight: 600;
        font-size: 24px;
        line-height: 54px;
        letter-spacing: -0.02em;
      }

      p {
        margin-top: 16px;
        font-size: 16px;
        line-height: 28px;
      }
    }

    #inputSection {
      #inputContainer {
        cursor: pointer;
        border-radius: 4px;
        padding-top: 24px;
        padding-bottom: 24px;
        padding-left: 28px;
        padding-right: 28px;

        .swDesc {
          font-style: normal;
          font-weight: normal;
          font-size: 14px;
          line-height: 21px;
        }

        #inputDiv {
          display: flex;
          align-items: unset;

          input {
            height: 1.2em;
            flex: 1;
          }

          #titleBox {
            display: flex;
            justify-content: space-between;
          }

          #titleBox svg {
            height: 24px;
            margin-left: 10px;
            font-size: 16px;
            color: #9337d8;
          }

          h4 {
            flex: 22;
            margin-bottom: 10px;

            font-style: normal;
            font-weight: bold;
            font-size: 16px;
            line-height: 24px;
          }
        }
      }

      .active {
        background: #f0f0f0;

        h4 {
          color: #9337d8;
        }
      }
    }

    @media (max-width: 425px) {
      #inputSection {
        margin-left: initial;
      }
    }

    #downloadSWButton {
      background: #3c3c3c;
      width: 128px;
      height: 44px;
      border-radius: 20px;
      border: none;
      font-family: Poppins;
      font-style: normal;
      font-weight: 600;
      font-size: 14px;
      margin-top: 30px;
      margin-bottom: 40px;
      display: flex;
      justify-content: center;
      align-items: center;
      color: white;
    }

    #doneDiv {
      display: flex;
      justify-content: center;
    }
  }

  #rightSide {
    display: flex;
    flex-direction: column;
    padding-top: 2px;
    background: white;

    .topViewer {
      margin-top: 40px;
    }

    .bottomViewer {
      margin-top: 20px;
    }

    #topTitle {
      background: #f0f0f0;
      font-weight: bold;
      padding: 1em;
      margin-left: 0px;
    }

    #bottomTitle {
      background: #e2e2e2;
      font-weight: bold;
      padding: 1em;
      margin-left: 0px;
      margin-top: -24em;
      z-index: 99;
    }

    .code_viewer {
      background: #f0f0f0;
    }
  }
}

#rightSide {
  width: 55%;
  max-height: 80%;
}
#leftSide {
  width: 40%;
}

@media (max-width: 1180px) {
  #rightSide {
    display: none !important;
  }
  #leftSide {
    width: 100%;
  }

  #sideBySide {
    flex-direction: column;
    padding-left: 31px !important;
    padding-right: 24px !important;
  }

  #sideBySide #leftSide {
    width: initial;
  }

  #sideBySide #leftSide #inputSection #inputContainer {
    padding-left: 14px;
    padding-right: 14px;
  }
}
</style>
=======
<template>
  <div>
    <HubHeader :showSubHeader="true"></HubHeader>

    <main id="sideBySide">
      <section id="leftSide">
        <header class="mastHead">
          <h2>{{ $t("serviceworker.title") }}</h2>
          <p>{{ $t("serviceworker.summary") }}</p>
        </header>

        <div id="inputSection">
          <form @submit.prevent="download" @keydown.enter.prevent="download">
            <div
              class="inputContainer"
              v-for="sw in serviceworkers"
              :key="sw.title"
              @click="selectServiceWorker(sw.id)"
              v-bind:class="{ active: serviceworker$ === sw.id }"
            >
              <label class="l-generator-label" :for="sw.id">
                <div class="inputDiv">
                  <!--<input
                    type="radio"
                    :value="sw.id"
                    v-model="serviceworker$"
                    :disabled="sw.disable"
                    :id="sw.id"
                  >-->

                  <div class="titleBox">
                    <h4>{{ sw.title }}</h4>

                    <!--<i v-pre v-if="serviceworker$ === sw.id" class="fas fa-check"></i>-->
                  </div>

                  <span v-if="sw.disable">(coming soon)</span>
                </div>
              </label>
              <div class="swDesc">{{ sw.description }}</div>
            </div>
            <div class="pure-u-3-5">
              <p class="l-generator-error" v-if="error">
                <span class="icon-exclamation"></span>
                {{ $t(error) }}
              </p>
            </div>
          </form>
        </div>

        <div id="doneDiv">
          <button @click="download()" id="downloadSWButton">
            <span v-if="!isBuilding">{{ $t('serviceworker.download') }}</span>
            <span v-if="isBuilding">
              <Loading :active="true" class="u-display-inline_block u-margin-left-sm" />
            </span>
          </button>
        </div>
      </section>

      <section id="rightSide" class="swRightSide">
        <CodeViewer
          v-if="codeViewerLoadingDelayBottom"
          class="bottomViewer"
          color="#F0F0F0"
          theme="darker"
          code-type="javascript"
          :size="bottomViewerSize"
          :code="serviceworkerPreview"
          :title="$t('serviceworker.code_preview_serviceworker')"
          :showToolbar="false"
          :showHeader="true"
          monaco-id="bottomViewerId"
        >
          <h3>Add this code to a file named "pwabuilder-sw.js" on your site root:</h3>
        </CodeViewer>

        <CodeViewer
          v-if="codeViewerLoadingDelayTop"
          class="topViewer"
          color="#F0F0F0"
          theme="lighter"
          code-type="javascript"
          :size="viewerSize"
          :code="webPreview"
          :title="$t('serviceworker.code_preview_web')"
          :showToolbar="false"
          :showHeader="true"
          monaco-id="topViewerId"
        >
          <h3>Add this code to your landing page in a &lt;script&gt; tag:</h3>
        </CodeViewer>
      </section>
    </main>

    <footer>
      <p>
        PWA Builder was founded by Microsoft as a community guided, open source project to help move PWA adoption forward.
        <a
          href="https://privacy.microsoft.com/en-us/privacystatement"
        >Our Privacy Statement</a>
      </p>
    </footer>
  </div>
</template>

<script lang="ts">
import Vue from "vue";
import Component from "nuxt-class-component";
import { Watch } from "vue-property-decorator";
import { Action, State, namespace } from "vuex-class";

import GeneratorMenu from "~/components/GeneratorMenu.vue";
import Loading from "~/components/Loading.vue";
import CodeViewer from "~/components/CodeViewer.vue";
import StartOver from "~/components/StartOver.vue";
import Modal from "~/components/Modal.vue";
import HubHeader from "~/components/HubHeader.vue";

import * as serviceworker from "~/store/modules/serviceworker";
import { ServiceWorker } from "~/store/modules/serviceworker";

const ServiceworkerState = namespace(serviceworker.name, State);
const ServiceworkerAction = namespace(serviceworker.name, Action);

@Component({
  components: {
    GeneratorMenu,
    Loading,
    StartOver,
    CodeViewer,
    Modal,
    HubHeader
  }
})
export default class extends Vue {
  public isBuilding = false;
  public serviceworker$: number = 0;
  public serviceworkers$: ServiceWorker[];
  public error: string | null = null;
  public viewerSize = "10rem";
  public bottomViewerSize = "10rem";
  public hasSW = false;
  public betterSW = false;
  public codeViewerLoadingDelayTop = false;
  public codeViewerLoadingDelayBottom = false;

  @ServiceworkerState serviceworkers: ServiceWorker[];
  @ServiceworkerState serviceworker: number;
  @ServiceworkerState serviceworkerPreview: string;
  @ServiceworkerState webPreview: string;
  @ServiceworkerState archive: string;

  @ServiceworkerAction downloadServiceWorker;
  @ServiceworkerAction getCode;
  @ServiceworkerAction getServiceworkers;

  async created() {
    await this.getServiceworkers();
    this.serviceworker$ = this.serviceworkers[0].id;
    await this.getCode(this.serviceworker$);
  }

  mounted() {
    setTimeout(() => {
      this.codeViewerLoadingDelayTop = true;
    }, 300);

    setTimeout(() => {
      this.codeViewerLoadingDelayBottom = true;
    }, 600);

    const overrideValues = {
      uri: window.location.href,
      pageName: "serviceWorkerPage",
      pageHeight: window.innerHeight
    };

    this.$awa(overrideValues);
  }

  public selectServiceWorker(id: number) {
    this.serviceworker$ = id;

    const overrideValues = {
      uri: window.location.href,
      pageName: `serviceWorker${id}`,
      pageHeight: window.innerHeight
    };

    this.$awa(overrideValues);
  }

  async destroyed() {
    (this.$root.$el.closest("body") as HTMLBodyElement).classList.remove(
      "modal-screen"
    );
  }

  public onClickShowGBB(): void {
    (this.$refs.nextStepModal as Modal).show();
    this.analyze();
  }

  public onClickHideGBB(): void {
    (this.$refs.nextStepModal as Modal).hide();
  }

  public async download(): Promise<void> {
    this.isBuilding = true;
    try {
      if (this.serviceworker$) {
        const cleanedSW = this.serviceworker$.toString();
        await this.downloadServiceWorker(cleanedSW);

        const overrideValues = {
          uri: window.location.href,
          pageName: `serviceWorkerDownloaded${this.serviceworker$}`,
          pageHeight: window.innerHeight
        };

        this.$awa(overrideValues);
      }
    } catch (e) {
      console.error(e);
      this.error = e;
    }

    if (this.archive) {
      window.location.href = this.archive;
    } else {
      console.error("no archive");
    }

    this.isBuilding = false;
  }

  public analyze(): void {
    if (this.serviceworker$ && this.serviceworker$ >= 4) {
      this.betterSW = true;
    } else if (this.serviceworker$ && this.serviceworker$ < 4) {
      // default to true for now
      this.hasSW = true;
    }
  }

  @Watch("serviceworker$")
  async onServiceworker$Changed(): Promise<void> {
    try {
      await this.getCode(this.serviceworker$);

      this.analyze();
    } catch (e) {
      this.error = e;
    }
  }

  public modalOpened() {
    (this.$root.$el.closest("body") as HTMLBodyElement).classList.add(
      "modal-screen"
    );
  }

  public modalClosed() {
    (this.$root.$el.closest("body") as HTMLBodyElement).classList.remove(
      "modal-screen"
    );
  }
}

declare var awa: any;

Vue.prototype.$awa = function(config) {
  if (awa) {
    awa.ct.capturePageView(config);
  }
  
  return;
};
</script>

<style lang="scss" scoped>
/* stylelint-disable */

@import "~assets/scss/base/variables";

footer {
  display: flex;
  justify-content: center;
  padding-left: 15%;
  padding-right: 15%;
  font-size: 12px;
  color: rgba(60, 60, 60, 0.5);
  background: white;
}

footer p {
  text-align: center;
  font-style: normal;
  font-weight: normal;
  font-size: 12px;
  line-height: 18px;
  color: #707070;
}

footer a {
  color: #707070;
  text-decoration: underline;
}

#sideBySide {
  display: flex;
  justify-content: space-between;
  height: 100%;
  padding-right: 3%;
  padding-left: 3%;
  background: white;

  #leftSide {
    background: white;

    .mastHead {
      padding-top: 40px;

      h2 {
        font-family: sans-serif;
        font-style: normal;
        font-weight: 600;
        font-size: 24px;
        line-height: 54px;
        letter-spacing: -0.02em;
      }

      p {
        margin-top: 16px;
        font-size: 16px;
        line-height: 28px;
      }
    }

    #inputSection {
      .inputContainer {
        cursor: pointer;
        border-radius: 4px;
        padding-top: 24px;
        padding-bottom: 24px;
        padding-left: 28px;
        padding-right: 28px;

        .swDesc {
          font-style: normal;
          font-weight: normal;
          font-size: 14px;
          line-height: 21px;
        }

        .inputDiv {
          display: flex;
          align-items: unset;

          input {
            height: 1.2em;
            flex: 1;
          }

          .titleBox {
            display: flex;
            justify-content: space-between;
          }

          .titleBox svg {
            height: 24px;
            margin-left: 10px;
            font-size: 16px;
            color: #9337d8;
          }

          h4 {
            flex: 22;
            margin-bottom: 10px;

            font-style: normal;
            font-weight: bold;
            font-size: 16px;
            line-height: 24px;
          }
        }
      }

      .active {
        background: #f0f0f0;

        h4 {
          color: #9337d8;
        }
      }
    }

    @media (max-width: 425px) {
      #inputSection {
        margin-left: initial;
      }
    }

    #downloadSWButton {
      background: #3c3c3c;
      width: 128px;
      height: 44px;
      border-radius: 20px;
      border: none;
      font-family: sans-serif;
      font-style: normal;
      font-weight: 600;
      font-size: 14px;
      margin-top: 30px;
      margin-bottom: 40px;
      display: flex;
      justify-content: center;
      align-items: center;
      color: white;
    }

    #doneDiv {
      display: flex;
      justify-content: center;
    }
  }

  #rightSide {
    display: flex;
    flex-direction: column;
    padding-top: 2px;
    background: white;

    .topViewer {
      margin-top: 40px;
    }

    .bottomViewer {
      margin-top: 20px;
    }

    #topTitle {
      background: #f0f0f0;
      font-weight: bold;
      padding: 1em;
      margin-left: 0px;
    }

    #bottomTitle {
      background: #e2e2e2;
      font-weight: bold;
      padding: 1em;
      margin-left: 0px;
      margin-top: -24em;
      z-index: 99;
    }

    .code_viewer {
      background: #f0f0f0;
    }
  }
}

#rightSide {
  width: 55%;
  max-height: 80%;
}
#leftSide {
  width: 40%;
}

@media (max-width: 1180px) {
  #rightSide {
    display: none !important;
  }
  #leftSide {
    width: 100%;
  }

  #sideBySide {
    flex-direction: column;
    padding-left: 31px !important;
    padding-right: 24px !important;
  }

  #sideBySide #leftSide {
    width: initial;
  }

  #sideBySide #leftSide #inputSection .inputContainer {
    padding-left: 14px;
    padding-right: 14px;
  }
}
</style>
>>>>>>> 5e43e265
<|MERGE_RESOLUTION|>--- conflicted
+++ resolved
@@ -1,4 +1,3 @@
-<<<<<<< HEAD
 <template>
   <div>
     <HubHeader :showSubHeader="true"></HubHeader>
@@ -49,655 +48,6 @@
 
             </div>
           </div>
-        </header>
-
-        <div id="inputSection">
-          <form @submit.prevent="download" @keydown.enter.prevent="download">
-            <div
-              id="inputContainer"
-              v-for="sw in serviceworkers"
-              :key="sw.title"
-              @click="selectServiceWorker(sw.id)"
-              v-bind:class="{ active: serviceworker$ === sw.id }"
-            >
-              <label class="l-generator-label" :for="sw.id">
-                <div id="inputDiv">
-                  <!--<input
-                    type="radio"
-                    :value="sw.id"
-                    v-model="serviceworker$"
-                    :disabled="sw.disable"
-                    :id="sw.id"
-                  >-->
-
-                  <div id="titleBox">
-                    <h4>{{ sw.title }}</h4>
-
-                    <!--<i v-pre v-if="serviceworker$ === sw.id" class="fas fa-check"></i>-->
-                  </div>
-
-                  <span v-if="sw.disable">(coming soon)</span>
-                </div>
-              </label>
-              <div class="swDesc">{{ sw.description }}</div>
-            </div>
-            <div class="pure-u-3-5">
-              <p class="l-generator-error" v-if="error">
-                <span class="icon-exclamation"></span>
-                {{ $t(error) }}
-              </p>
-            </div>
-          </form>
-        </div>
-
-        <div id="doneDiv">
-          <button @click="download()" id="downloadSWButton">
-            <span v-if="!isBuilding">{{ $t("serviceworker.download") }}</span>
-            <span v-if="isBuilding">
-              <Loading
-                :active="true"
-                class="u-display-inline_block u-margin-left-sm"
-              />
-            </span>
-          </button>
-        </div>
-      </section>
-
-      <section id="rightSide" class="swRightSide">
-        <CodeViewer
-          class="topViewer"
-          color="#F0F0F0"
-          theme="lighter"
-          code-type="javascript"
-          :size="viewerSize"
-          :code="webPreview"
-          :title="$t('serviceworker.code_preview_web')"
-          :showToolbar="false"
-          :showHeader="true"
-        >
-          <h3>Add this code to your landing page in a &lt;script&gt; tag:</h3>
-        </CodeViewer>
-
-        <CodeViewer
-          class="bottomViewer"
-          color="#F0F0F0"
-          theme="darker"
-          code-type="javascript"
-          :size="bottomViewerSize"
-          :code="serviceworkerPreview"
-          :title="$t('serviceworker.code_preview_serviceworker')"
-          :showToolbar="false"
-          :showHeader="true"
-        >
-          <h3>
-            Add this code to a file named "pwabuilder-sw.js" on your site root:
-          </h3>
-        </CodeViewer>
-      </section>
-    </main>
-
-    <footer>
-      <p>
-        PWA Builder was founded by Microsoft as a community guided, open source
-        project to help move PWA adoption forward.
-        <a href="https://privacy.microsoft.com/en-us/privacystatement"
-          >Our Privacy Statement</a
-        >
-      </p>
-    </footer>
-  </div>
-</template>
-
-<script lang="ts">
-import Vue from "vue";
-import Component from "nuxt-class-component";
-import { Watch } from "vue-property-decorator";
-import { Action, State, namespace } from "vuex-class";
-
-import GeneratorMenu from "~/components/GeneratorMenu.vue";
-import Loading from "~/components/Loading.vue";
-import CodeViewer from "~/components/CodeViewer.vue";
-import StartOver from "~/components/StartOver.vue";
-import Modal from "~/components/Modal.vue";
-import HubHeader from "~/components/HubHeader.vue";
-
-import * as serviceworker from "~/store/modules/serviceworker";
-import { ServiceWorker } from "~/store/modules/serviceworker";
-
-const ServiceworkerState = namespace(serviceworker.name, State);
-const ServiceworkerAction = namespace(serviceworker.name, Action);
-
-@Component({
-  components: {
-    GeneratorMenu,
-    Loading,
-    StartOver,
-    CodeViewer,
-    Modal,
-    HubHeader
-  }
-})
-export default class extends Vue {
-  public isBuilding = false;
-  public serviceworker$: number = 0;
-  public serviceworkers$: ServiceWorker[];
-  public error: string | null = null;
-  public viewerSize = "10rem";
-  public bottomViewerSize = "10rem";
-  public hasSW = false;
-  public betterSW = false;
-  public openModal: boolean = false;
-
-  @ServiceworkerState serviceworkers: ServiceWorker[];
-  @ServiceworkerState serviceworker: number;
-  @ServiceworkerState serviceworkerPreview: string;
-  @ServiceworkerState webPreview: string;
-  @ServiceworkerState archive: string;
-
-  @ServiceworkerAction downloadServiceWorker;
-  @ServiceworkerAction getCode;
-  @ServiceworkerAction getServiceworkers;
-
-  async created() {
-    await this.getServiceworkers();
-    this.serviceworker$ = this.serviceworkers[0].id;
-    await this.getCode(this.serviceworker$);
-  }
-
-  mounted() {
-    const overrideValues = {
-      uri: window.location.href,
-      pageName: "serviceWorkerPage",
-      pageHeight: window.innerHeight
-    };
-
-    this.$awa(overrideValues);
-  }
-
-  openPushModal() {
-    console.log('hello world', !this.openModal);
-    this.openModal = !this.openModal;
-  }
-
-  closePushModal() {
-    this.openModal = false;
-  }
-
-  public selectServiceWorker(id: number) {
-    console.log(id);
-    this.serviceworker$ = id;
-  }
-
-  async destroyed() {
-    (this.$root.$el.closest("body") as HTMLBodyElement).classList.remove(
-      "modal-screen"
-    );
-  }
-
-  public onClickShowGBB(): void {
-    (this.$refs.nextStepModal as Modal).show();
-    this.analyze();
-  }
-
-  public onClickHideGBB(): void {
-    (this.$refs.nextStepModal as Modal).hide();
-  }
-
-  public async download(): Promise<void> {
-    this.isBuilding = true;
-    try {
-      if (this.serviceworker$) {
-        const cleanedSW = this.serviceworker$.toString();
-        await this.downloadServiceWorker(cleanedSW);
-      }
-    } catch (e) {
-      console.error(e);
-      this.error = e;
-    }
-
-    if (this.archive) {
-      window.location.href = this.archive;
-    } else {
-      console.error("no archive");
-    }
-
-    this.isBuilding = false;
-  }
-
-  public analyze(): void {
-    if (this.serviceworker$ && this.serviceworker$ >= 4) {
-      this.betterSW = true;
-    } else if (this.serviceworker$ && this.serviceworker$ < 4) {
-      // default to true for now
-      this.hasSW = true;
-    }
-  }
-
-  @Watch("serviceworker$")
-  async onServiceworker$Changed(): Promise<void> {
-    try {
-      console.log(this.serviceworker$);
-
-      // temp check for demo
-      if (this.serviceworker$ === 6 || this.serviceworker$ === 7) {
-        await this.getCode(4);
-      } else {
-        await this.getCode(this.serviceworker$);
-      }
-
-      this.analyze();
-    } catch (e) {
-      this.error = e;
-    }
-  }
-
-  public modalOpened() {
-    (this.$root.$el.closest("body") as HTMLBodyElement).classList.add(
-      "modal-screen"
-    );
-  }
-
-  public modalClosed() {
-    (this.$root.$el.closest("body") as HTMLBodyElement).classList.remove(
-      "modal-screen"
-    );
-  }
-}
-
-declare var awa: any;
-
-Vue.prototype.$awa = function(config) {
-  console.log(config);
-  awa.ct.capturePageView(config);
-  return;
-};
-</script>
-
-<style lang="scss" scoped>
-/* stylelint-disable */
-
-@import "~assets/scss/base/variables";
-
-footer {
-  display: flex;
-  justify-content: center;
-  padding-left: 15%;
-  padding-right: 15%;
-  font-size: 12px;
-  color: rgba(60, 60, 60, 0.5);
-  background: white;
-}
-
-footer p {
-  text-align: center;
-  font-style: normal;
-  font-weight: normal;
-  font-size: 12px;
-  line-height: 18px;
-  color: #707070;
-}
-
-footer a {
-  color: #707070;
-  text-decoration: underline;
-}
-
-#swHeader {
-  margin-bottom: 40px;
-}
-
-#pushLink {
-  color: #9337d8;
-  font-weight: bold;
-  font-size: 12px;
-  line-height: 28px;
-
-  display: flex;
-  align-items: center;
-
-  cursor: pointer;
-  background: none;
-}
-
-#pushLink img {
-  margin-right: 16px;
-  height: 40px;
-}
-
-#pushModal {
-  position: absolute;
-  top: 0;
-  bottom: 0;
-  left: 0;
-  right: 0;
-  display: flex;
-  justify-content: center;
-  align-items: center;
-}
-
-#pushModalBackground {
-  position: absolute;
-  top: 0;
-  left: 0;
-  bottom: 0;
-  right: 0;
-  background: rgba(51, 58, 83, 0.61);
-  backdrop-filter: blur(59px);
-  z-index: 1;
-
-  animation-name: fadein;
-  animation-duration: 300ms;
-}
-
-#pushModalContent {
-  background: #FFFFFF;
-  box-shadow: 0px 25px 26px rgba(32, 36, 50, 0.25), 0px 5px 9px rgba(51, 58, 83, 0.53);
-  border-radius: 10px;
-
-  padding-left: 30px;
-  padding-right: 30px;
-  padding-bottom: 22px;
-  padding-top: 24px;
-
-  z-index: 2;
-
-  animation-name: fadein;
-  animation-duration: 300ms;
-}
-
-@keyframes fadein {
-  from {
-    opacity: 0;
-  }
-
-  to {
-    opacity: 1;
-  }
-}
-
-#pushModalContentHeader h3 {
-  font-weight: 700;
-  font-size: 24px;
-  line-height: 36px;
-  letter-spacing: -0.02em;
-  color: #3C3C3C;
-}
-
-#pushModalContent #pushModalContentHeader #pushHeaderP {
-  color: #3C3C3C;
-  font-size: 16px;
-  line-height: 22px;
-  margin-top: 8px;
-  margin-bottom: 18px;
-}
-
-#pushModalContentOptions {
-  display: flex;
-  flex-direction: column;
-}
-
-#pushModalContentOptions a {
-  display: flex;
-  align-items: center;
-  margin-left: 20px;
-  margin-right: 126px;
-  max-width: 350px;
-  margin-bottom: 29px;
-}
-
-#pushModalContentOptions a h4 {
-  font-style: normal;
-  font-weight: bold;
-  font-size: 18px;
-  line-height: 22px;
-  color: #9337D8;
-}
-
-#pushModalContentOptions a p {
-  color: #3C3C3C;
-  font-weight: normal;
-  font-size: 12px;
-  line-height: 16px;
-}
-
-#pushModalContentOptions a h4, #pushModalContentOptions a p {
-  margin-bottom: 0;
-  margin-top: 0 !important;
-}
-
-#pushModalContentOptions a img {
-  margin-right: 17px;
-}
-
-@media(max-width: 430px) {
-  #pushModalContent {
-    margin-left: 3em;
-    margin-right: 3em;
-    padding-left: 10px;
-    padding-right: 10px;
-  }
-
-  #pushModalContentOptions a {
-    margin-right: 18px;
-  }
-
-  #pushModalContentHeader {
-    display: flex;
-    flex-direction: column;
-    align-items: center;
-  }
-}
-
-#pushModalCancelWrapper {
-  display: flex;
-  justify-content: center;
-}
-
-#pushModalCancelWrapper button {
-  background: none;
-  color: #3C3C3C;
-  font-weight: 600;
-  font-size: 14px;
-  line-height: 21px;
-  opacity: 0.6;
-}
-
-#sideBySide {
-  display: flex;
-  justify-content: space-between;
-  height: 100%;
-  padding-right: 3%;
-  padding-left: 3%;
-  background: white;
-
-  #leftSide {
-    background: white;
-
-    .mastHead {
-      padding-top: 40px;
-
-      h2 {
-        font-family: Poppins;
-        font-style: normal;
-        font-weight: 600;
-        font-size: 24px;
-        line-height: 54px;
-        letter-spacing: -0.02em;
-      }
-
-      p {
-        margin-top: 16px;
-        font-size: 16px;
-        line-height: 28px;
-      }
-    }
-
-    #inputSection {
-      #inputContainer {
-        cursor: pointer;
-        border-radius: 4px;
-        padding-top: 24px;
-        padding-bottom: 24px;
-        padding-left: 28px;
-        padding-right: 28px;
-
-        .swDesc {
-          font-style: normal;
-          font-weight: normal;
-          font-size: 14px;
-          line-height: 21px;
-        }
-
-        #inputDiv {
-          display: flex;
-          align-items: unset;
-
-          input {
-            height: 1.2em;
-            flex: 1;
-          }
-
-          #titleBox {
-            display: flex;
-            justify-content: space-between;
-          }
-
-          #titleBox svg {
-            height: 24px;
-            margin-left: 10px;
-            font-size: 16px;
-            color: #9337d8;
-          }
-
-          h4 {
-            flex: 22;
-            margin-bottom: 10px;
-
-            font-style: normal;
-            font-weight: bold;
-            font-size: 16px;
-            line-height: 24px;
-          }
-        }
-      }
-
-      .active {
-        background: #f0f0f0;
-
-        h4 {
-          color: #9337d8;
-        }
-      }
-    }
-
-    @media (max-width: 425px) {
-      #inputSection {
-        margin-left: initial;
-      }
-    }
-
-    #downloadSWButton {
-      background: #3c3c3c;
-      width: 128px;
-      height: 44px;
-      border-radius: 20px;
-      border: none;
-      font-family: Poppins;
-      font-style: normal;
-      font-weight: 600;
-      font-size: 14px;
-      margin-top: 30px;
-      margin-bottom: 40px;
-      display: flex;
-      justify-content: center;
-      align-items: center;
-      color: white;
-    }
-
-    #doneDiv {
-      display: flex;
-      justify-content: center;
-    }
-  }
-
-  #rightSide {
-    display: flex;
-    flex-direction: column;
-    padding-top: 2px;
-    background: white;
-
-    .topViewer {
-      margin-top: 40px;
-    }
-
-    .bottomViewer {
-      margin-top: 20px;
-    }
-
-    #topTitle {
-      background: #f0f0f0;
-      font-weight: bold;
-      padding: 1em;
-      margin-left: 0px;
-    }
-
-    #bottomTitle {
-      background: #e2e2e2;
-      font-weight: bold;
-      padding: 1em;
-      margin-left: 0px;
-      margin-top: -24em;
-      z-index: 99;
-    }
-
-    .code_viewer {
-      background: #f0f0f0;
-    }
-  }
-}
-
-#rightSide {
-  width: 55%;
-  max-height: 80%;
-}
-#leftSide {
-  width: 40%;
-}
-
-@media (max-width: 1180px) {
-  #rightSide {
-    display: none !important;
-  }
-  #leftSide {
-    width: 100%;
-  }
-
-  #sideBySide {
-    flex-direction: column;
-    padding-left: 31px !important;
-    padding-right: 24px !important;
-  }
-
-  #sideBySide #leftSide {
-    width: initial;
-  }
-
-  #sideBySide #leftSide #inputSection #inputContainer {
-    padding-left: 14px;
-    padding-right: 14px;
-  }
-}
-</style>
-=======
-<template>
-  <div>
-    <HubHeader :showSubHeader="true"></HubHeader>
-
-    <main id="sideBySide">
-      <section id="leftSide">
-        <header class="mastHead">
-          <h2>{{ $t("serviceworker.title") }}</h2>
-          <p>{{ $t("serviceworker.summary") }}</p>
         </header>
 
         <div id="inputSection">
@@ -743,7 +93,10 @@
           <button @click="download()" id="downloadSWButton">
             <span v-if="!isBuilding">{{ $t('serviceworker.download') }}</span>
             <span v-if="isBuilding">
+              <Loading
+                :active="true"
               <Loading :active="true" class="u-display-inline_block u-margin-left-sm" />
+              />
             </span>
           </button>
         </div>
@@ -779,7 +132,9 @@
           :showHeader="true"
           monaco-id="topViewerId"
         >
+          <h3>
           <h3>Add this code to your landing page in a &lt;script&gt; tag:</h3>
+          </h3>
         </CodeViewer>
       </section>
     </main>
@@ -787,9 +142,11 @@
     <footer>
       <p>
         PWA Builder was founded by Microsoft as a community guided, open source project to help move PWA adoption forward.
+        project to help move PWA adoption forward.
         <a
           href="https://privacy.microsoft.com/en-us/privacystatement"
         >Our Privacy Statement</a>
+        >
       </p>
     </footer>
   </div>
@@ -833,6 +190,7 @@
   public bottomViewerSize = "10rem";
   public hasSW = false;
   public betterSW = false;
+  public openModal: boolean = false;
   public codeViewerLoadingDelayTop = false;
   public codeViewerLoadingDelayBottom = false;
 
@@ -870,7 +228,15 @@
     this.$awa(overrideValues);
   }
 
+  openPushModal() {
+    console.log('hello world', !this.openModal);
+    this.openModal = !this.openModal;
+  }
+
   public selectServiceWorker(id: number) {
+    this.serviceworker$ = id;
+
+    console.log(id);
     this.serviceworker$ = id;
 
     const overrideValues = {
@@ -878,6 +244,10 @@
       pageName: `serviceWorker${id}`,
       pageHeight: window.innerHeight
     };
+  }
+
+  closePushModal() {
+    this.openModal = false;
 
     this.$awa(overrideValues);
   }
@@ -938,6 +308,13 @@
   @Watch("serviceworker$")
   async onServiceworker$Changed(): Promise<void> {
     try {
+      // temp check for demo
+      if (this.serviceworker$ === 6 || this.serviceworker$ === 7) {
+        await this.getCode(4);
+      } else {
+        await this.getCode(this.serviceworker$);
+      }
+
       await this.getCode(this.serviceworker$);
 
       this.analyze();
@@ -961,11 +338,12 @@
 
 declare var awa: any;
 
+
 Vue.prototype.$awa = function(config) {
   if (awa) {
     awa.ct.capturePageView(config);
   }
-  
+
   return;
 };
 </script>
@@ -997,6 +375,167 @@
 footer a {
   color: #707070;
   text-decoration: underline;
+}
+
+
+#swHeader {
+  margin-bottom: 40px;
+}
+
+#pushLink {
+  color: #9337d8;
+  font-weight: bold;
+  font-size: 12px;
+  line-height: 28px;
+
+  display: flex;
+  align-items: center;
+
+  cursor: pointer;
+  background: none;
+}
+
+#pushLink img {
+  margin-right: 16px;
+  height: 40px;
+}
+
+#pushModal {
+  position: absolute;
+  top: 0;
+  bottom: 0;
+  left: 0;
+  right: 0;
+  display: flex;
+  justify-content: center;
+  align-items: center;
+}
+
+#pushModalBackground {
+  position: absolute;
+  top: 0;
+  left: 0;
+  bottom: 0;
+  right: 0;
+  background: rgba(51, 58, 83, 0.61);
+  backdrop-filter: blur(59px);
+  z-index: 1;
+
+  animation-name: fadein;
+  animation-duration: 300ms;
+}
+
+#pushModalContent {
+  background: #FFFFFF;
+  box-shadow: 0px 25px 26px rgba(32, 36, 50, 0.25), 0px 5px 9px rgba(51, 58, 83, 0.53);
+  border-radius: 10px;
+
+  padding-left: 30px;
+  padding-right: 30px;
+  padding-bottom: 22px;
+  padding-top: 24px;
+
+  z-index: 2;
+
+  animation-name: fadein;
+  animation-duration: 300ms;
+}
+
+@keyframes fadein {
+  from {
+    opacity: 0;
+  }
+
+  to {
+    opacity: 1;
+  }
+}
+
+#pushModalContentHeader h3 {
+  font-weight: 700;
+  font-size: 24px;
+  line-height: 36px;
+  letter-spacing: -0.02em;
+  color: #3C3C3C;
+}
+
+#pushModalContent #pushModalContentHeader #pushHeaderP {
+  color: #3C3C3C;
+  font-size: 16px;
+  line-height: 22px;
+  margin-top: 8px;
+  margin-bottom: 18px;
+}
+
+#pushModalContentOptions {
+  display: flex;
+  flex-direction: column;
+}
+
+#pushModalContentOptions a {
+  display: flex;
+  align-items: center;
+  margin-left: 20px;
+  margin-right: 126px;
+  max-width: 350px;
+  margin-bottom: 29px;
+}
+
+#pushModalContentOptions a h4 {
+  font-style: normal;
+  font-weight: bold;
+  font-size: 18px;
+  line-height: 22px;
+  color: #9337D8;
+}
+
+#pushModalContentOptions a p {
+  color: #3C3C3C;
+  font-weight: normal;
+  font-size: 12px;
+  line-height: 16px;
+}
+
+#pushModalContentOptions a h4, #pushModalContentOptions a p {
+  margin-bottom: 0;
+  margin-top: 0 !important;
+}
+
+#pushModalContentOptions a img {
+  margin-right: 17px;
+}
+
+@media(max-width: 430px) {
+  #pushModalContent {
+    margin-left: 3em;
+    margin-right: 3em;
+    padding-left: 10px;
+    padding-right: 10px;
+  }
+
+  #pushModalContentOptions a {
+    margin-right: 18px;
+  }
+
+  #pushModalContentHeader {
+    display: flex;
+    flex-direction: column;
+    align-items: center;
+  }
+}
+
+#pushModalCancelWrapper {
+  display: flex;
+  justify-content: center;
+}
+
+#pushModalCancelWrapper button {
+  background: none;
+  color: #3C3C3C;
+  font-weight: 600;
+  font-size: 14px;
+  line-height: 21px;
+  opacity: 0.6;
 }
 
 #sideBySide {
@@ -1184,5 +723,4 @@
     padding-right: 14px;
   }
 }
-</style>
->>>>>>> 5e43e265
+</style>