--- conflicted
+++ resolved
@@ -1,5 +1,4 @@
 import { MutationTree } from 'vuex';
-<<<<<<< HEAD
 import {
   types,
   Manifest,
@@ -10,10 +9,6 @@
   CustomMember,
   State,
 } from '~/store/modules/generator';
-import { Screenshot } from './generator.state';
-=======
-import { types, Manifest, helpers, Icon, Asset, RelatedApplication, CustomMember, State } from '~/store/modules/generator';
->>>>>>> 894ecd2c
 
 export const mutations: MutationTree<State> = {
   [types.UPDATE_LINK](state, url: string): void {
@@ -45,68 +40,47 @@
     state.manifestUrl = result.generatedUrl;
     state.manifestId = result.id;
     state.siteServiceWorkers = result.siteServiceWorkers;
-<<<<<<< HEAD
-    if (result && result.content && result.content.icons) {
-      if (result.generatedUrl) {
-        state.icons =
-          <Icon[]>(
-            helpers.prepareIconsUrls(result.content.icons, result.generatedUrl)
-          ) || [];
-      } else {
-        state.icons =
-          <Icon[]>(
-            helpers.prepareIconsUrls(
-              result.content.icons,
-              state.manifest && state.manifest.start_url
-                ? state.manifest.start_url
-                : ''
-            )
-          ) || [];
+    if (result && result.content) {
+      // Set icons
+      if (result.content.icons) {
+        if (result.generatedUrl) {
+          state.icons =
+            <Icon[]>(
+              helpers.prepareIconsUrls(
+                result.content.icons,
+                result.generatedUrl
+              )
+            ) || [];
+        } else {
+          state.icons =
+            <Icon[]>(
+              helpers.prepareIconsUrls(
+                result.content.icons,
+                state.manifest && state.manifest.start_url
+                  ? state.manifest.start_url
+                  : ''
+              )
+            ) || [];
+        }
       }
-    }
-    if (result && result.content && result.content.screenshots) {
-      if (result.generatedUrl) {
-        state.screenshots =
-          <Screenshot[]>(
+
+      // Set screenshots
+      if (result.content.screenshots) {
+        if (result.generatedUrl) {
+          state.screenshots =
             helpers.prepareIconsUrls(
               result.content.screenshots,
               result.generatedUrl
-            )
-          ) || [];
-      } else {
-        state.screenshots =
-          <Screenshot[]>(
+            ) || [];
+        } else {
+          state.screenshots =
             helpers.prepareIconsUrls(
               result.content.screenshots,
               state.manifest && state.manifest.start_url
                 ? state.manifest.start_url
                 : ''
-            )
-          ) || [];
-=======
-    if (result && result.content) {
-
-      // Set icons
-      if (result.content.icons) {
-        if(result.generatedUrl)
-        {
-          state.icons = <Icon[]>helpers.prepareIconsUrls(result.content.icons, result.generatedUrl) || [];
+            ) || [];
         }
-        else {
-          state.icons = <Icon[]>helpers.prepareIconsUrls(result.content.icons, state.manifest && state.manifest.start_url ? state.manifest.start_url : '') || [];
-        }
-      }
-
-      // Set screenshots
-      if (result.content.screenshots) {
-        if(result.generatedUrl)
-        {
-          state.screenshots = helpers.prepareIconsUrls(result.content.screenshots, result.generatedUrl) || [];
-        }
-        else {
-          state.screenshots = helpers.prepareIconsUrls(result.content.screenshots, state.manifest && state.manifest.start_url ? state.manifest.start_url : '') || [];
-        }
->>>>>>> 894ecd2c
       }
 
       // Set shortcuts
