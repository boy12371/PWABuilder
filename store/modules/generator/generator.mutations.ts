import { MutationTree } from 'vuex';
import { types, Manifest, helpers, Icon, Asset, RelatedApplication, CustomMember, State } from '~/store/modules/generator';
import { Screenshot } from './generator.state';

export const mutations: MutationTree<State> = {
  [types.UPDATE_LINK](state, url: string): void {
    console.log('update_link', state);
    state.url = url;
  },

  [types.UPDATE_MANIFEST](state, manifest: Manifest): void {
    console.log('update_manifest', manifest, state);
    if (manifest.generated) {
      delete manifest.generated;
    }

    if (typeof (manifest.related_applications) === "string") {
      manifest.related_applications = [];
    }

    state.manifest = manifest;
  },

  [types.UPDATE_WITH_MANIFEST](state, result): void {
    console.log('result 2', result);
    /*if (result.content.generated) {
      delete result.content.generated;
    }*/

    if (typeof (result.content.related_applications) === "string") {
      result.content.related_applications = [];
    }

    state.manifest = result.content;
    state.manifestId = result.id;
    state.siteServiceWorkers = result.siteServiceWorkers;
<<<<<<< HEAD
    state.icons = helpers.prepareIconsUrls(result.content.icons, state.manifest && state.manifest.start_url ? state.manifest.start_url : '') || [];
=======
    if (result && result.content && result.content.icons) {
      state.icons = <Icon[]>helpers.prepareIconsUrls(result.content.icons, state.manifest && state.manifest.start_url ? state.manifest.start_url : '') || [];
    }
    if (result && result.content && result.content.screenshots) {
      state.screenshots = <Screenshot[]>helpers.prepareIconsUrls(result.content.screenshots, state.manifest && state.manifest.start_url ? state.manifest.start_url : '') || [];
    }
>>>>>>> aceab951
    state.suggestions = result.suggestions;
    state.warnings = result.warnings;
    state.errors = result.errors;
    state.generated = result.generated ? result.generated : false;
  },

  [types.OVERWRITE_MANIFEST](state, result): void {

    if (result.content.generated) {
      delete result.content.generated;
    }

    if (typeof (result.content.related_applications) === "string") {
      result.content.related_applications = [];
    }
    
    state.manifest = result.content;
    state.icons = result.content.icons;
  },

  [types.SET_DEFAULTS_MANIFEST](state, payload): void {
    if (!state.manifest) {
      return;
    }

    console.log('setting defaults payload', payload);
    console.log('setting defaults state', state);

        // fix some common issues with manifest
        if (state.manifest.generated) {
          delete state.manifest.generated;
        }
    
        if (typeof (state.manifest.related_applications) === "string") {
          state.manifest.related_applications = [];
        }

    state.manifest.lang = state.manifest.lang || '';
    state.manifest.display = state.manifest.display || payload.defaultDisplay;
    state.manifest.orientation = state.manifest.orientation || payload.defaultOrientation;
    state.manifest.generated = state.generated || payload.generated;
    state.icons = state.icons || payload.icons;
  },

  [types.UPDATE_ICONS](state, icons: Icon[]): void {
    state.icons = icons;
  },

  [types.ADD_ASSETS](state, assets: Asset[]): void {
    state.assets = assets;
  },

  [types.ADD_ICON](state, icon: Icon): void {
    state.icons.push(icon);
  },

  [types.RESET_STATES](state): void {
    state.url = null;
    state.manifest = null;
    state.manifestId = null;
    state.siteServiceWorkers = null;
    state.icons = [];
    state.suggestions = null;
    state.warnings = null;
    state.errors = null;
  },

  [types.ADD_RELATED_APPLICATION](state, payload: RelatedApplication): void {
    console.log('related apps');
    if (!state.manifest || !state.manifest.related_applications) {
      return;
    }

    state.manifest.related_applications = state.manifest.related_applications || [];

    state.manifest.related_applications.push(payload);
  },

  [types.REMOVE_RELATED_APPLICATION](state, id: string): void {
    if (!state.manifest || !state.manifest.related_applications) {
      return;
    }

    state.manifest.related_applications = state.manifest.related_applications || [];

    const index = state.manifest.related_applications.findIndex(app => {
      return app.id === id;
    });

    if (index < 0) {
      return;
    }

    state.manifest.related_applications.splice(index, 1);
  },

  [types.UPDATE_PREFER_RELATED_APPLICATION](state, status: boolean): void {
    if (!state.manifest) {
      return;
    }

    state.manifest.prefer_related_applications = status;
  },

  [types.ADD_CUSTOM_MEMBER](state, payload: CustomMember): void {
    if (!state.members) {
      return;
    }

    state.members.push(payload);
  },

  [types.REMOVE_CUSTOM_MEMBER](state, name: string): void {
    if (!state.members) {
      return;
    }

    const index = state.members.findIndex(member => {
      return member.name === name;
    });

    if (index < 0) {
      return;
    }

    state.members.splice(index, 1);
  },

  [types.UPDATE_COLOR](state, color: string): void {
    if (!state.manifest) {
      return;
    }

    state.manifest.background_color = color;
  },
};<|MERGE_RESOLUTION|>--- conflicted
+++ resolved
@@ -34,16 +34,12 @@
     state.manifest = result.content;
     state.manifestId = result.id;
     state.siteServiceWorkers = result.siteServiceWorkers;
-<<<<<<< HEAD
-    state.icons = helpers.prepareIconsUrls(result.content.icons, state.manifest && state.manifest.start_url ? state.manifest.start_url : '') || [];
-=======
     if (result && result.content && result.content.icons) {
       state.icons = <Icon[]>helpers.prepareIconsUrls(result.content.icons, state.manifest && state.manifest.start_url ? state.manifest.start_url : '') || [];
     }
     if (result && result.content && result.content.screenshots) {
       state.screenshots = <Screenshot[]>helpers.prepareIconsUrls(result.content.screenshots, state.manifest && state.manifest.start_url ? state.manifest.start_url : '') || [];
     }
->>>>>>> aceab951
     state.suggestions = result.suggestions;
     state.warnings = result.warnings;
     state.errors = result.errors;
